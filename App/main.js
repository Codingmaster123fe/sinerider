--- conflicted
+++ resolved
@@ -229,10 +229,6 @@
 
 function onSetVolume(event) {
   let volume = event.target.value / 100
-<<<<<<< HEAD
-=======
-  // console.log("Setting volume to", volume)
->>>>>>> cac26819
   setGlobalVolumeLevel(volume)
 }
 
