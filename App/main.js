--- conflicted
+++ resolved
@@ -37,6 +37,9 @@
   expressionText: $('#expression-text'),
   expressionEnvelope: $('#expression-envelope'),
 
+  vectorMathContainer: $('#vector-math-field-container'),
+  vectorMathField: $('#vector-math-field'),
+
   mathField: $('#math-field'),
   mathFieldStatic: $('#math-field-static'),
 
@@ -72,22 +75,17 @@
 let w = worldData[0]
 
 // make Constant Lake first level for testing
-const tmp = w.levelData[0]
-w.levelData[0] = w.levelData[3]
-w.levelData[3] = tmp
+// const tmp = w.levelData[0]
+// w.levelData[0] = w.levelData[3]
+// w.levelData[3] = tmp
 
 const world = World({
   ui,
   screen,
   requestDraw,
   tickDelta,
-<<<<<<< HEAD
   drawOrder: NINF,
   ...worldData[0],
-=======
-  // ...worldData[0],
-  ...w,
->>>>>>> 72fd4f6f
 })
 
 // Core methods
@@ -132,27 +130,29 @@
 
 ui.mathFieldStatic = MQ.StaticMath(ui.mathFieldStatic)
 
-ui.mathField = MQ.MathField(ui.mathField, {
-  handlers: {
-    edit: function() {
-      const text = ui.mathField.getPlainExpression()
-      const latex = ui.mathField.latex()
-      world.level.sendEvent('setGraphExpression', [text, latex])
+function createMathField(field, eventNameOnEdit) {
+  field = MQ.MathField(field, {
+    handlers: {
+      edit: function() {
+        const text = field.getPlainExpression()
+        const latex = field.latex()
+        world.level.sendEvent(eventNameOnEdit, [text, latex])
+      } 
     }
-  }
-})
-
-ui.mathField.getPlainExpression = function() {
-  var tex = ui.mathField.latex()
-  return mathquillToMathJS(tex)
-}
+  })
+
+  field.getPlainExpression = function() {
+    var tex = field.latex()
+    return mathquillToMathJS(tex)
+  }
+  
+  return field
+}
+
+ui.mathField = createMathField(ui.mathField, 'setGraphExpression')
+// ui.vectorMathField = createMathField(ui.vectorMathField, 'setVectorExpression')
 
 ui.dottedMathFieldStatic = MQ.StaticMath(ui.dottedMathFieldStatic)
-
-ui.mathField.getPlainExpression = function() {
-  var tex = ui.mathField.latex()
-  return mathquillToMathJS(tex)
-}
 
 function onMathFieldFocus(event) {
   world.onMathFieldFocus()
