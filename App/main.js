--- conflicted
+++ resolved
@@ -101,11 +101,8 @@
 let w = worldData[0]
 
 // const DEBUG_LEVEL = 'Level Editor'
-<<<<<<< HEAD
-=======
 // const DEBUG_LEVEL = 'Volcano'
 // const DEBUG_LEVEL = 'logistic reorder'
->>>>>>> b6ec088f
 const DEBUG_LEVEL = ''
 
 if (DEBUG_LEVEL) {
