--- conflicted
+++ resolved
@@ -84,11 +84,8 @@
       blooming_joshua_tree: '.webp',
       desert_tree: '.webp',
       dante: '.webp',
-<<<<<<< HEAD
+      windmill: '.png',
       lsys_red_joshua_tree: '.webp',
-=======
-      windmill: '.png',
->>>>>>> f3491e7b
     },
     sounds: {
       music: {
