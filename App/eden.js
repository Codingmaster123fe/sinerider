--- conflicted
+++ resolved
@@ -59,16 +59,12 @@
       path_goal_continue: '.mp3',
     },
     shaders: {
-<<<<<<< HEAD
       blend_frag: 'blend.frag',
       points_frag: 'points.frag',
       points_vert: 'points.vert',
       quad_frag: 'quad.frag',
       quad_vert: 'quad.vert',
       sunset_frag: 'sunset.frag',
-=======
-      default: '.frag'
->>>>>>> master
     }
   },
   levelData: [{
