--- conflicted
+++ resolved
@@ -34,11 +34,7 @@
       initial_bg:'initial-bg.webp',
       western_slopes_background: '.webp',
       western_slopes_background_no_sky: '.webp',
-<<<<<<< HEAD
       volcano_background: '.png',
-=======
-      valley_background: '.png',
->>>>>>> 31214690
       logo_text:'.webp',
       rock_1: '.webp',
       rock_2: '.webp',
