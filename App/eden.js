worldData = []

worldData.push({
  version: '0.0.0',
  name: 'Eden',
  assets: {
    images: {
      lunchbox_sam_sled: 'benny_sam_sled.svg',
      lunchbox_sled: 'benny_sled.svg',
      benny_sled: '.svg',
      benny_float: '.svg',
      benny_float_left: '.svg',
      sam_sled: '.svg',
      sam_float: '.svg',
      sam_float_left: '.svg',
      sam_stand_snowball: 'sam_float_left.svg',
      tree_1: '.png',
      cabin_1: '.png',
      cabin_1_front: '.png',
      world_map: '.svg',
    },
    sounds: {
      music: {
        intro: '.mp3',
      },
      map_button: '.mp3',
      next_button: '.mp3',
      enter_level: '.mp3',
      goal_fail: '.mp3',
      goal_success: '.mp3',
      level_success: '.mp3',
      restart_button: '.mp3',
      start_running: '.mp3',
      stop_running: '.mp3',
      path_goal_start: '.mp3',
      path_goal_continue: '.mp3',
    }
  },
  levelData: [{
    name: 'Welcome',
    nick: 'HELLO_WORLD',
    colors: Colors.biomes.alps,
    x: 0,
    y: 0,
    requirements: [],
    runMusic: 'sounds.music.intro',
    flashRunButton: true,
    defaultExpression: '\\frac{-2}{1+e^{-x+5}}+\\frac{-2}{1+\\left(x-28\\right)^2}',
    hint: 'congratulations, you found the secret hint!',
    goals: [
      {
        type: 'dynamic',
        x: 6.7,
        y: 0
      },
    ],
    sledders: [{
      x: 0,
      asset: 'images.lunchbox_sled',
      drawOrder: -2,
      speech: {
        x: 0.3,
        content: 'snow!!',
        direction: Vector2(0.5, 1),
        distance: 1.2
      }
    }],
    sprites: [
    // {
    //   asset: 'images.cabin_1',
    //   size: 6,
    //   x: 1,
    //   y: -0.2,
    //   drawOrder: -3,
    // },
    // {
    //   asset: 'images.cabin_1_front',
    //   size: 6,
    //   x: 1,
    //   y: -0.2,
    //   drawOrder: -1,
    // },
    // {
    //   asset: 'images.tree_1',
    //   size: 8,
    //   x: 6,
    //   y: -0.05,
    //   drawOrder: -3,
    // },
    {
      asset: 'images.sam_stand_snowball',
      size: 2,
      x: 7.6,
      y: 0,
      drawOrder: 0,
      sloped: true,
      speech: {
        x: -0.3,
        y: 1,
        content: 'now hit the green button ⇲',
        direction: 'up-left',
        distance: 1.6,
        speech: {
          x: -1.5,
          content: 'yes, snow.',
          direction: 'up-up-left',
          distance: 0.8,
        }
      }
    }],
    texts: [{
      x: 20,
      y: 8,
      size: 3.5,
      content: 'SineRider'
    },{
      x: 14,
      y: -13,
      size: 1,
      content: 'WIP Pre-Alpha. Don’t distribute yet!'
    },{
      x: 14,
      y: -11,
      size: 1.5,
      content: 'A game about love and graphing.'
    }],
<<<<<<< HEAD
    textBubbles: [{content:"Click over here to edit!", domSelector:"#expression-envelope", place:"top-right"}]
  },{
=======
  },/*{
>>>>>>> 88051d75
    name: 'Random',
    nick: 'RANDOM',
    colors: Colors.biomes.alps,
    x: 35,
    y: -25,
    requirements: [],
    defaultExpression: '0',
    hint: 'Soft eyes, grasshopper.',
    goals: [
      {
        type: 'dynamic',
        x: 6.7,
        y: 0
      },
    ],
    sledders: [{
      x: 0,
    }],
  },*/
  ...SLOPE,
  ...PARABOLA,
  ...WAVE,
  ...LOGISTIC,
  ...TIME,
]})

// Allows you to leave requirements as null to signify dependence on the previous level
for (world of worldData) {
  const levelData = world.levelData
  
  for (let i = 1; i < levelData.length; i++) {
    const d = levelData[i]
    
    if (d.requirements == null) {
      d.requirements = [levelData[i-1].nick]
      continue
    }
    
    for (let j = 0; j < d.requirements.length; j++) {
      if (d.requirements[j] == null) {
        d.requirements[j] = [levelData[i-1].nick]
      }
    }
  }
}<|MERGE_RESOLUTION|>--- conflicted
+++ resolved
@@ -124,12 +124,8 @@
       size: 1.5,
       content: 'A game about love and graphing.'
     }],
-<<<<<<< HEAD
     textBubbles: [{content:"Click over here to edit!", domSelector:"#expression-envelope", place:"top-right"}]
-  },{
-=======
   },/*{
->>>>>>> 88051d75
     name: 'Random',
     nick: 'RANDOM',
     colors: Colors.biomes.alps,
