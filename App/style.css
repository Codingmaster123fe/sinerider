body {
  position: absolute;

  top: 0;
  left: 0;
  right: 0;
  bottom: 0;

  margin: 0;
  padding: 0;

  font-family: 'Roboto Mono';

  color: #333;
  background: #fff;

  font-size: 18px;

  overflow: hidden;
  user-select: none;
}

html {
  overflow: hidden;
}

canvas {
  user-select: none;
}

.bar {
  margin: 0;
  padding: 4px;

  background: #eee;

  border-radius: 5px;

  overflow: hidden;

  display: flex;
  align-items: stretch;
  justify-content: center;

  transition: 0.2s;
}

body > .bar {
  position: absolute;

  left: 20px;
  right: 20px;
}

.bar > * {
  margin: 0 4px 0 0;
}

.bar > *:last-child {
  margin: 0;
}

.bar .envelope {
  height: 100%;
  display: flex;
  flex-direction: row;
  border-radius: 5px;
}

.floating {
  background: transparent;
  padding: 0;
  border-radius: 0;
  overflow: visible;
}

.floating .button,.envelope {
  box-shadow: 0px 2px 4px rgba(0, 0, 0, 0.4);
}

.string {
  user-select: none;
}

.label {
  min-width: 30px;
  min-height: 30px;

  display: flex;
  align-items: center;
  justify-content: center;
}

.text {
  color: #333;

  min-height: 28px;
  border-radius: 5px;
  padding: 0 4px;
  font-size: 14px;

  transition: 0.2s;
}

.text:disabled {
  border: none;
  opacity: 1;
}

.button {
  min-width: 30px;
  min-height: 30px;

  padding: 0 8px;

  background: #fff;

  border-radius: 5px;

  display: flex;
  align-items: center;
  justify-content: center;

  cursor: pointer;
  transition: 0.2s;
}

.button:hover {
  background: #222;
  color: #fff;
}

.button * {
  user-select: none;
  pointer-events: none;
}

.envelope[hide=true],.text[hide=true],.label[hide=true],.button[hide=true] {
  display: none;
}

.menu {
  display: none;

  position: absolute;

  top: 0;

  border-top-left-radius: 0;
  border-top-right-radius: 0;
}

.menu[hide=true] {
  top: -60px;
}

.victory {
  position: absolute;
  display: flex;

  background: transparent;
  bottom: 20px;
}

.victory .envelope {
  flex-basis: 300px;
  box-shadow: 0px 2px 4px rgba(0, 0, 0, 0.4);
  background: #EEE;
  padding: 5px;
}

.victory[hide=true] {
  bottom: -80px;
}

.message[hide=true] {
  display: none;
}

.navigator {
  position: absolute;

  bottom: 60px;
}

.navigator[hide=true] {
  bottom: -60px;
  display: none;
}

input:placeholder-shown {
   font-style: italic;
}

input[valid=false] {
  border: 1px solid red;
}

#controls-bar {
  position: absolute;

  left: 20px;
  bottom: 20px;
  right: 20px;
  align-self: center;

  align-items: flex-end;
  justify-content: center;

  /*box-shadow: 0px 2px 4px rgba(0, 0, 0, 0.4);*/
}

#controls-bar[hide=true] {
  bottom: -50vh;
}

#expression-text {
  display: none;
  flex-grow: 1;
}

#math-field,#math-field-static,
#vector-math-field, #vector-math-field-static {
  border: none;
  flex-grow: 0;
  padding: 4px 2px 2px 2px;
  /*margin: 4px 4px 4px 0px;*/
  border-radius: 0 5px 5px 0;
  margin: 0;
  background: #fff;
}

#math-field[valid=false] {
  border: 1px solid red;
}

#expression-envelope[disabled=true] > #math-field {
 display: none; 
}

#expression-envelope[disabled=false] > #math-field-static {
 display: none; 
}

#math-field-static {
  background: #ddd;
}

#expression-envelope[disabled=true] {
  background: #ddd;
}

#expression-envelope[disabled=false] {
  background: #fff;
}

#run-button {
  position: absolute;

  right: 0;
  bottom: 0;
}

#stop-button {
  position: absolute;

  right: 0;
  bottom: 0;
}

#run-button:not(:hover) {
  background: #4f6;
}

#stop-button:not(:hover) {
  background: #f46;
}

#next-button:not(:hover) {
  background: #4f6;
}

#victory-stop-button:not(:hover) {
  background: #f46;
}

#reset-button:not(:hover) {
  background: #68f;
}

#reset-button {
  position: absolute;

  left: 0;
  bottom: 0;

  padding: 0;
}

#reset-button > .string {
  font-size: 24px;
  line-height: 14px;
  padding-bottom: 4px;
}

#level-text {
  text-align: center;
}

#level-button {
  flex-grow: 1;
}

#victory-label {
  flex-grow: 1;
}

#variables-bar {
  position: absolute;

  top: 20px;
  left: auto;
  right: 20px;

  font-size: 24px;

  justify-content: flex-end;

  transition: 0.5s;
}

#variables-bar[hide=true] {
  top: -80px;
}

#time-string {
  color: #c44;
}

#top-bar {
  position: absolute;

  top: 0px;
  left: 0px;
  right: 0px;

  justify-content: flex-end;
}

#top-bar[hide=true] {
  top: -80px;
}

#navigator-button {
  margin-right: 20px;
  border-radius: 0 0 10px 10px;
  font-size: 2.4rem;
}

#navigator-button > .string {
  padding-bottom: 5px;
}

#navigator-floating-bar {
  bottom: 0;
}

#show-all-button {
  border-radius: 10px 10px 0 0;
}

#loading-remarks {
  max-width: 80vmin;
}

#loading-remarks > h3 {
  text-align: center;
}

#loading-string {
  text-decoration: underline;
  cursor: pointer;
}

.background {
  position: absolute;

  top: 0;
  left: 0;
  right: 0;
  bottom: 0;

  background: inherit;
  z-index: -1;
}

.bubblets {
  display: none;
}

.veil {
  position: absolute;

  top: 0;
  left: 0;
  right: 0;
  bottom: 0;

  opacity: 1;
  transition: 1s;

  background: white;
  pointer-events: all;

  display: flex;
  flex-direction: column;
  align-items: center;
  justify-content: center;
}

.flash-shadow {
  animation-duration: 1s;
  animation-name: flash-shadow;
  animation-iteration-count: infinite;
}

@keyframes flash-shadow {
  from {
    box-shadow: 0px 2px 4px 0px rgba(0, 0, 0, 0.4);
  }

  25% {
    box-shadow: 0px 2px 4px 3px rgba(0, 192, 255, 0.6);
  }

  to {
    box-shadow: 0px 2px 4px 0px rgba(0, 0, 0, 0.4);
  }
}

.veil[hide=true] {
  opacity: 0;
  pointer-events: none;
}

.loading {
  transition: 3s;
}

.envelope {
  position: relative;
}

.helper-bubble {
  position: absolute;
  width: 150px;
  text-align: center;
  border: 2px solid black;
  font-size: small;
  background-color:white;
  padding:5px;
  color: black !important;
}

.top-left {
  bottom:calc(80% + 20px);
  right:90%;
}
.top-right {
  bottom:calc(80% + 20px);
  left:90%;
}
.bottom-left {
  right:23% !important;
  top:103% !important;
}
.bottom-right {
  top:calc(80% + 20px);
  left:90%;
}

.helper-bubble:before {
  content: "";
  width: 0px;
  height: 0px;
  position: absolute;
}
.helper-bubble.top-left:before {
  border-left: 10px solid transparent;
  border-right: 10px solid black;
  border-top: 10px solid black;
  border-bottom: 10px solid transparent;
  right: -2px;
  bottom: -20px;
}
.helper-bubble.top-right:before {
  border-left: 10px solid black;
  border-right: 10px solid transparent;
  border-top: 10px solid black;
  border-bottom: 10px solid transparent;
  left: -2px;
  bottom: -20px;
}
.helper-bubble.bottom-left:before {
  border-left: 10px solid transparent;
  border-right: 10px solid black;
  border-top: 10px solid transparent;
  border-bottom: 10px solid black;
  right: -2px;
  top: -20px;
}
.helper-bubble.bottom-right:before {
  border-left: 10px solid black;
  border-right: 10px solid transparent;
  border-top: 10px solid transparent;
  border-bottom: 10px solid black;
  left: -2px;
  top: -20px;
}

#left-bar {
  position: fixed;
  right:15px; 
  top:25%; 
  display:flex; 
  border-width: 3px;
}

#dotted-math-field-static {
  margin-top: auto; 
  margin-bottom: auto; 
  font-weight: bold;
  font-family:monospace;
  color:rgb(0,255,0); 
}


#dotted-slider {
  writing-mode: bt-lr; /* IE */
  -webkit-appearance: slider-vertical; /* Chromium */
  width: 8px;
  height: 175px;
  padding: 0 5px;
<<<<<<< HEAD
  accent-color: yellow;
}

.hstack {
  display: flex;
  gap: 10px;
  flex-direction: row;
  align-items: center;
}

@keyframes translateAndAppear {
  from { margin-left: calc(-98px - 10px); opacity: 0; }
  to { margin-left: 30px; opacity: 1; }
}

#vector-math-field-container {
  display: none; /* Only visible for Constant Lake/vector field scene */
  animation: translateAndAppear 2.5s ease-out 0s 1 forwards running;
  /* animation: appear 10s linear 0s 1 forwards fill-mode; */
=======
  accent-color: rgb(0,255,0);
>>>>>>> 1158ae70
}<|MERGE_RESOLUTION|>--- conflicted
+++ resolved
@@ -541,8 +541,7 @@
   width: 8px;
   height: 175px;
   padding: 0 5px;
-<<<<<<< HEAD
-  accent-color: yellow;
+  accent-color: rgb(0,255,0);
 }
 
 .hstack {
@@ -561,7 +560,4 @@
   display: none; /* Only visible for Constant Lake/vector field scene */
   animation: translateAndAppear 2.5s ease-out 0s 1 forwards running;
   /* animation: appear 10s linear 0s 1 forwards fill-mode; */
-=======
-  accent-color: rgb(0,255,0);
->>>>>>> 1158ae70
 }