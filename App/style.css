* {
  -webkit-tap-highlight-color: rgba(0, 0, 0, 0);
  -webkit-tap-highlight-color: transparent;
  -webkit-user-select: none;
  -khtml-user-select: none;
  -moz-user-select: none;
  -ms-user-select: none;
  user-select: none;
}

body {
  position: absolute;

  top: 0;
  left: 0;
  right: 0;
  bottom: 0;

  margin: 0;
  padding: 0;

  font-family: 'Roboto Mono';

  color: #333;
  background: #fff;

  font-size: 18px;

  overflow: hidden;
  user-select: none;
}

html {
  overflow: hidden;
}

canvas {
  user-select: none;
}

.map {
  /* transform: scale(1.42) rotateX(40deg) rotateY(-4deg); */
}

.bar {
  margin: 0;
  padding: 4px;

  background: #eee;

  border-radius: 5px;

  overflow: hidden;

  display: flex;
  align-items: stretch;
  justify-content: center;

  transition: 0.2s;
}

body > .bar {
  position: absolute;

  left: 20px;
  right: 20px;
}

.bar > * {
  margin: 0 4px 0 0;
}

.bar > *:last-child {
  margin: 0;
}

.bar .envelope {
  height: 100%;
  display: flex;
  flex-direction: row;
  border-radius: 5px;
}

.floating {
  background: transparent;
  padding: 0;
  border-radius: 0;
  overflow: visible;
}

.floating .button,
.envelope {
  box-shadow: 0px 2px 4px rgba(0, 0, 0, 0.4);
}

.hackclub-logo {
  height: 5rem;
  width: 10rem;
}

.string {
  user-select: none;
}

.label {
  min-width: 30px;
  min-height: 30px;

  display: flex;
  align-items: center;
  justify-content: center;
}

.text {
  color: #333;

  min-height: 28px;
  border-radius: 5px;
  padding: 0 4px;
  font-size: 14px;

  transition: 0.2s;
}

.text:disabled {
  border: none;
  opacity: 1;
}

.button {
  min-width: 30px;
  min-height: 30px;

  padding: 0 8px;

  background: #fff;

  border-radius: 5px;

  display: flex;
  align-items: center;
  justify-content: center;

  cursor: pointer;
  transition: 0.2s;
}

.button:hover {
  background: #222;
  color: #fff;
}

.button * {
  user-select: none;
  pointer-events: none;
}

#math-editor-container {
  display: grid;
  justify-items: center;
}

*[hide='true'] {
  display: none;
}

.menu {
  display: none;

  position: absolute;

  top: 0;

  border-top-left-radius: 0;
  border-top-right-radius: 0;
}

.menu[hide='true'] {
  top: -60px;
}

.victory {
  position: absolute;
  display: flex;

  background: transparent;
  bottom: 20px;

  transition: 0.5s;
  pointer-events: none;
}

.victory .envelope {
  flex-basis: 400px;
  box-shadow: 0px 2px 4px rgba(0, 0, 0, 0.4);
  background: #eee;
  padding: 5px;
  pointer-events: all;
}

.victory[hide='true'] {
  bottom: -80px;
}

.message[hide='true'] {
  display: none;
}

.navigator {
  position: absolute;

  bottom: 60px;
}

.navigator[hide='true'] {
  bottom: -60px;
  display: none;
}

input {
  font-family: 'Roboto Mono';
}

input:placeholder-shown {
  font-style: italic;
}

input[valid='false'] {
  border: 1px solid red;
}

#controls-bar {
  position: absolute;

  left: 20px;
  bottom: 20px;
  right: 20px;
  align-self: center;

  align-items: flex-end;
  justify-content: center;
<<<<<<< HEAD

  /*box-shadow: 0px 2px 4px rgba(0, 0, 0, 0.4);*/
}

=======

  /*box-shadow: 0px 2px 4px rgba(0, 0, 0, 0.4);*/
}

>>>>>>> bc706451
#controls-bar[hide='true'] {
  bottom: -50vh;
}

#expression-text {
  display: none;
  flex-grow: 1;
}

#math-field,
#math-field-static {
  border: none;
  flex-grow: 0;
  padding: 4px 2px 2px 2px;
  /*margin: 4px 4px 4px 0px;*/
  border-radius: 0 5px 5px 0;
  margin: 0;
  background: #fff;
}

#math-field[valid='false'] {
  border: 1px solid red;
}

#expression-envelope {
  width: fit-content;
  transition: transform 1s, opacity 0.2s;
}
<<<<<<< HEAD
#junction{
  --bgcolor: white;
  transition: none;
  transition-delay: 0s;
  position: absolute;
  bottom: 50px;
  background-image: radial-gradient(circle at 45px 0px, rgba(0, 0, 0, 0) 0, rgba(0, 0, 0, 0) 40px, var(--bgcolor) 40px);
  z-index: 1;
}
#expression-envelope {
  --font-size: 1.5rem;
  transition: transform 1s, opacity 0.2s;
  font-size: var(--font-size);
  max-width: min-content;
  height: min-content;
  border-radius: 0px 10px 0px 0px;
  padding: 14px 10px 13px 10px;
  z-index: 1;
  margin: 0;
}
=======
>>>>>>> bc706451

#expression-envelope[disabled='true'] > #math-field {
  display: none;
}

#expression-envelope[disabled='false'] > #math-field-static {
  display: none;
}

#flag {
  left: 1rem;
  position: absolute;
  top: 0;
}

#math-field-static {
  background: #ddd;
}

#expression-envelope[disabled='true'] {
  background: #ddd;
  opacity: 0.4;
}

#expression-envelope[disabled='false'] {
  background: #fff;
}

#expression-envelope[hide='true'] {
  transform: translate(0, 200%);
  opacity: 0;
}

#run-button {
  position: absolute;

  right: 0;
  bottom: 0;
}

#try-again-button {
  animation: pulse 0.5s infinite;
}

.reset-button {
  position: absolute;

  right: 0;
  bottom: 0;
}

#reset-confirmation-dialog {
  display: flex;
  flex-direction: column;
  justify-content: start;
  align-items: center;
  font-size: 3vmin;
}

#reset-confirmation-dialog > div, #show-all-confirmation-dialog > div {
  margin: 5px 0px;
  width: 100%;
  display: flex;
  justify-content: space-evenly;
  align-items: center;
}

#reset-confirmation-yes, #show-all-yes {
  background: #f46;
  color: white;
  border-width: 2px;
  border-style: solid;
  border-color: #f46;
}
#reset-confirmation-yes:hover, #show-all-yes:hover {
  background: #222;
  border-color: #000
}

#reset-confirmation-no, #show-all-no {
  border-width: 2px;
  border-style: solid;
  border-color: #000;
}

#run-button:not(:hover) {
  background: #4f6;
}

.reset-button:not(:hover) {
  background: #f46;
}

#next-button:not(:hover) {
  background: #4f6;
}

#victory-stop-button:not(:hover) {
  background: #f46;
}

#reset-button:not(:hover) {
  background: #68f;
}

#reset-button {
  position: absolute;

  left: 0;
  bottom: 0;

  padding: 0;
}

#reset-button > .string {
  font-size: 24px;
  line-height: 14px;
  padding-bottom: 4px;
}

#level-text {
  text-align: center;
}

#level-button {
  flex-grow: 1;
}

#victory-label {
  flex-grow: 1;
  font-size: 14px;
}

#victory-text {
  margin: 0;
  text-align: center;
  font-size: 21px;
}

#hovertext {
  position: relative;
  display: inline-block;
  border-bottom: 1px dotted black;
}

#hovertext:before {
  content: attr(data-hover);
  visibility: hidden;
  opacity: 0;
  width: max-content;
  font-size: 13px;
  background-color: black;
  color: #fff;
  text-align: center;
  border-radius: 5px;
  padding: 5px 5px;
  transition: opacity 1s ease-in-out;
  z-index: 1;

  position: absolute;
  bottom: 100%;
  left: -150%;
}

#hovertext:hover:before {
  opacity: 1;
  visibility: visible;
}

#variables-bar {
  position: absolute;

  top: 20px;
  left: auto;
  right: 20px;

  font-size: 24px;

  justify-content: flex-end;

  transition: 0.5s;
}

#variables-bar[hide='true'] {
  top: -80px;
}

#time-string {
  color: #c44;
}

#top-bar {
  position: absolute;

  top: 0px;
  left: 0px;
  right: 0px;

  display: flex;
  justify-content: space-between;
}

#fixed-goal-selector,
#dynamic-goal-selector {
  height: 70px;
  width: 70px;
  background: white;
  transition: 0.05s;
}

#volume-slider-box {
  transition-duration: 1s;
  border: 2px solid rgba(255, 255, 255, 0);
  padding: 10px;
  border-radius: 0 0 10px 0;
}
#volume-slider-box:hover {
  border: 2px solid rgba(255, 255, 255, 0.2);
  backdrop-filter: blur(9px);
}

#volume-slider {
  opacity: 0;
  transition-duration: 1s;
}
#volume-slider-box:hover > #volume-slider {
  opacity: 1;
}

#top-bar[hide='true'] {
  top: -80px;
}

#navigator-button {
  margin-right: 20px;
  border-radius: 0 0 10px 10px;
  font-size: 2.4rem;
}

#navigator-button > .string {
  padding-bottom: 5px;
}

#navigator-floating-bar {
  bottom: 0;
}

#show-all-button {
  border-radius: 10px 10px 0 0;
}

#loading-remarks {
  max-width: 80vmin;
}

#loading-remarks > h3 {
  text-align: center;
}

#loading-string {
  text-decoration: underline;
  cursor: pointer;
}

.background {
  position: absolute;

  top: 0;
  left: 0;
  right: 0;
  bottom: 0;

  background: inherit;
  z-index: -1;
}

.bubblets {
  display: none;
}

.veil {
  position: absolute;

  top: 0;
  left: 0;
  right: 0;
  bottom: 0;

  opacity: 1;
  transition: 1s;

  background: white;
  pointer-events: all;

  display: flex;
  flex-direction: column;
  align-items: center;
  justify-content: center;
}

.flash-shadow {
  animation-duration: 1s;
  animation-name: flash-shadow;
  animation-iteration-count: infinite;
}

@keyframes flash-shadow {
  from {
    box-shadow: 0px 2px 4px 0px rgba(0, 0, 0, 0.4);
  }

  25% {
    box-shadow: 0px 2px 4px 3px rgba(0, 192, 255, 0.6);
  }

  to {
    box-shadow: 0px 2px 4px 0px rgba(0, 0, 0, 0.4);
  }
}

.veil[hide='true'] {
  opacity: 0;
  pointer-events: none;
}

.loading {
  transition: 3s;
}

.envelope {
  position: relative;
}
.envelope:focus-within {
  -webkit-box-shadow: #8bd 0 0 1px 2px, inset #6ae 0 0 2px 0;
  -moz-box-shadow: #8bd 0 0 1px 2px, inset #6ae 0 0 2px 0;
  box-shadow: #8bd 0 0 1px 2px, inset #ffffff 0 0 2px 0;
  border-color: #ffffff;
}

.invalid-exp {
  -webkit-box-shadow: #f00 0 0 1px 2px, inset #6ae 0 0 2px 0 !important;
  -moz-box-shadow: #f00 0 0 1px 2px, inset #6ae 0 0 2px 0 !important;
  box-shadow: #f00 0 0 1px 3px, inset #ffffff 0 0 3px 0 !important;
  border-color: #ffffff !important;
}

.helper-bubble {
  width: 150px;
  text-align: center;
  border: 2px solid black;
  font-size: small;
  position: absolute;
  background-color: white;
  padding: 5px;
  color: black !important;
  animation-name: wiggle;
  animation-duration: 4500ms;
  animation-iteration-count: infinite;
}
.coordinate {
  width: 125px;
  text-align: center;
  border: 2px solid black;
  font-size: small;
  position: absolute;
  background-color: white;
  padding: 5px;
  color: black !important;
}
@keyframes wiggle {
  0% {
    transform: rotate(0deg);
  }
  80% {
    transform: rotate(0deg);
  }
  85% {
    transform: rotate(-10deg);
  }
  90% {
    transform: rotate(20deg);
  }
  95% {
    transform: rotate(-5deg);
  }
  100% {
    transform: rotate(0deg);
  }
}

/* TODO: Make decent looking */
#t-variable-container {
  display: flex;
}

#t-variable-container[hide='true'] {
  display: none;
}

#t-variable-label {
  box-sizing: border-box;
  padding-bottom: 3.5px;
}

.top-left {
  bottom: calc(80% + 20px);
  right: 90%;
}
.top-right {
  bottom: calc(80% + 20px);
  left: 90%;
}
.bottom-left {
  right: 23% !important;
  top: 103% !important;
}
.bottom-right {
  top: calc(80% + 20px);
  left: 90%;
}

.helper-bubble:before {
  content: '';
  width: 0px;
  height: 0px;
  position: absolute;
}
.helper-bubble.top-left:before {
  border-left: 10px solid transparent;
  border-right: 10px solid black;
  border-top: 10px solid black;
  border-bottom: 10px solid transparent;
  right: -2px;
  bottom: -20px;
}
.helper-bubble.top-right:before {
  border-left: 10px solid black;
  border-right: 10px solid transparent;
  border-top: 10px solid black;
  border-bottom: 10px solid transparent;
  left: -2px;
  bottom: -20px;
}
.helper-bubble.bottom-left:before {
  border-left: 10px solid transparent;
  border-right: 10px solid black;
  border-top: 10px solid transparent;
  border-bottom: 10px solid black;
  right: -2px;
  top: -20px;
}
.helper-bubble.bottom-right:before {
  border-left: 10px solid black;
  border-right: 10px solid transparent;
  border-top: 10px solid transparent;
  border-bottom: 10px solid black;
  left: -2px;
  top: -20px;
}

#dotted-math-container {
  position: fixed;
  right: 40px;
  top: 15%;
  bottom: 20%;
  /* display: flex;  */
  display: none; /* Disabled by default */
  border-width: 3px;
}

#dotted-math-field-static {
  border: 2px solid rgba(110, 70, 70, 0.2);
  backdrop-filter: blur(9px);
  text-shadow: 0px 0px 8px rgba(0, 0, 0, 0.75);
  margin-top: auto;
  margin-bottom: auto;
  font-weight: bold;
  font-family: monospace;
  color: rgb(0, 255, 0);
  display: none;
}

#dotted-math-button {
  margin-top: 40vh;
  margin-bottom: 40vh;
  margin-left: auto;
  background-color: rgb(255, 174, 0);
}

#dotted-slider {
  writing-mode: bt-lr; /* IE */
  -webkit-appearance: slider-vertical; /* Chromium */
  width: 8px;
  height: 70vh;
  /*line-height: 100vh;*/
  accent-color: rgb(0, 255, 0);
}

.vstack {
  display: flex;
  flex-direction: column;
}

.hidden {
  display: none !important;
}

#expression-envelope-container {
  display: flex;
}

@media only screen and (max-width: 600px) {
  #expression-envelope-container {
    position: fixed;
    top: 20px;
  }

  #expression-envelope-container[hide='true'] {
    top: -50vh;
  }

  #navigator-button {
    position: fixed;
    bottom: 20px;
    font-size: 1.5rem;
    height: 30px;
    width: 40px;
    left: calc(50% - (30px / 2));
    padding: 0px;
    border-radius: 5px;
    margin: 0;
  }

  #volume-slider-box {
    display: none;
  }

  #navigator-floating-bar {
    top: 0;
    bottom: auto;
  }

  #show-all-button {
    border-radius: 0 0 10px 10px;
  }

  #expression-envelope {
    font-size: 0.9rem;
  }
}

.tooltip::before,
.tooltip::after {
  --scale: 0;
  --arrow-size: 10px;
  --reset-tooltip-color: #68f;
  --volume-tooltip-color: rgb(34, 136, 238);

  position: absolute;
  top: -0.25rem;
  left: 50%;
  transform: translateX(-50%) translateY(var(--translate-y, 0))
    scale(var(--scale)) !important;
  transition: 150ms transform;
  transform-origin: bottom center;
}

.tooltip::before {
  --translate-y: calc(-100% - var(--arrow-size));

  content: attr(data-tooltip);
  color: white;
  padding: 0.5rem;
  border-radius: 0.3rem;
  text-align: center;

  background: var(--reset-tooltip-color);
}

.tooltip:hover::before,
.tooltip:hover::after {
  --scale: 1;
}

.tooltip::after {
  --translate-y: calc(-1 * var(--arrow-size));
  content: '';
  border: var(--arrow-size) solid transparent;
  border-top-color: var(--reset-tooltip-color);
}

.tooltip-e::before {
  top: 90%;
  left: calc(100% + 50px);
  background: var(--volume-tooltip-color);
}

.tooltip-e::after {
  top: 50%;
  left: 105%;
  transform: translateY(-50%);
  border-left-width: 0;
  border-top-color: transparent !important;
  border-right-color: var(--volume-tooltip-color);
}

#editor-inspector,
#editor-spawner {
  background: '#000';
  display: flex;
  align-items: center;
  height: 2.5em;
  column-gap: 10px;
  padding: 3px 10px;
  margin: auto;
}

#editor-order-input {
  width: 4em;
  text-align: center;
}

#editor-x-input,
#editor-y-input {
  width: 5em;
}

#editor-timer-input {
  width: 6em;
}

#editor-position {
  display: inherit;
}

#editor-inspector-delete {
  background: #f46;
}

.editor-bar {
  transition: 0.5s;
}

.editor-bar[hide='true'] {
  display: none !important;
  transform: translateY(calc(-100% - 73px / 2));
}

.editor-bar[hide='false'] {
  display: inherit;
  animation: show-editor-bar 0.5s;
}

@keyframes show-editor-bar {
  from {
    transform: translateY(calc(-100% - 73px / 2));
  }
  to {
    transform: translateY(0px);
  }
}

@keyframes slideInFromTop {
  from {
    transform: translateY(-100%);
    opacity: 0;
  }
  to {
    transform: translateY(0);
    opacity: 1;
  }
}

@keyframes slideOutToTop {
  from {
    transform: translateY(0);
    opacity: 1;
  }
  to {
    transform: translateY(-100%);
    opacity: 0;
  }
}

#try-again {
  display: none;
}

@keyframes pulse {
  0% {
    background-color: #f46;
  }
  50% {
    background-color: #fff;
  }
  100% {
    background-color: #f46;
  }
}

#lvl-debug-info {
  position: absolute;
  left: 25px;
  top: 10px;
  font-size: 10px;
  width: 350px;
  height: 25px;
  user-select: all;
}

#button-hide-level-info {
  position: absolute;
  width: 25px;
  height: 25px;
  right: 50px;
  min-width: 25px;
  min-height: 25px;
  display: none;
}

.debugtitle {
  font-weight: bold;
  text-align: right;
  width: 150px;
  user-select: all;
  display: none;
}

.debuginfo {
  width: 150px;
  text-align: left;
  user-select: all;
}

.grid {
  position: absolute;
  left: 0px;
  top: 0px;
  width: 300px;
  display: grid;
  grid-template-columns: repeat(3, 1fr);
  grid-auto-rows: 12px;
  padding: 0px;
}

.modal {
  position: fixed;
}<|MERGE_RESOLUTION|>--- conflicted
+++ resolved
@@ -239,17 +239,10 @@
 
   align-items: flex-end;
   justify-content: center;
-<<<<<<< HEAD
 
   /*box-shadow: 0px 2px 4px rgba(0, 0, 0, 0.4);*/
 }
 
-=======
-
-  /*box-shadow: 0px 2px 4px rgba(0, 0, 0, 0.4);*/
-}
-
->>>>>>> bc706451
 #controls-bar[hide='true'] {
   bottom: -50vh;
 }
@@ -278,29 +271,6 @@
   width: fit-content;
   transition: transform 1s, opacity 0.2s;
 }
-<<<<<<< HEAD
-#junction{
-  --bgcolor: white;
-  transition: none;
-  transition-delay: 0s;
-  position: absolute;
-  bottom: 50px;
-  background-image: radial-gradient(circle at 45px 0px, rgba(0, 0, 0, 0) 0, rgba(0, 0, 0, 0) 40px, var(--bgcolor) 40px);
-  z-index: 1;
-}
-#expression-envelope {
-  --font-size: 1.5rem;
-  transition: transform 1s, opacity 0.2s;
-  font-size: var(--font-size);
-  max-width: min-content;
-  height: min-content;
-  border-radius: 0px 10px 0px 0px;
-  padding: 14px 10px 13px 10px;
-  z-index: 1;
-  margin: 0;
-}
-=======
->>>>>>> bc706451
 
 #expression-envelope[disabled='true'] > #math-field {
   display: none;
