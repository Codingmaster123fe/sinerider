--- conflicted
+++ resolved
@@ -1,33 +1,42 @@
-const WAVE = [
-  {
-    name: 'Sin',
-    nick: 'SIN',
-    colors: Colors.biomes.arches,
-    x: 50,
-    y: 0,
-<<<<<<< HEAD
-    requirements: ['PARABOLA_TRANSLATE_Y'],
-    defaultExpression: '\\sin \\left(x\\right)',
-    goals: [
-      {
-        type: 'path',
-        expression: '-sin(x)',
-        x: 1,
-        y: 0,
-        pathX: 2.5,
-      },
-      {
-        type: 'path',
-        expression: '-sin(x)',
-        x: TAU + 1,
-        y: 0,
-        pathX: 2.5,
-      },
-    ],
-    sledders: [{
-      asset: 'images.sam_sled',
-      x: 0,
-=======
+const WAVE = [{
+  name: 'Sin',
+  nick: 'SIN',
+  colors: Colors.biomes.arches,
+  x: 50,
+  y: 0,
+  requirements: ['PARABOLA_TRANSLATE_Y'],
+  defaultExpression: '\\sin \\left(x\\right)',
+  goals: [
+    {
+      type: 'path',
+      expression: '-sin(x)',
+      x: 1,
+      y: 0,
+      pathX: 2.5,
+    },
+    {
+      type: 'path',
+      expression: '-sin(x)',
+      x: TAU+1,
+      y: 0,
+      pathX: 2.5,
+    },
+  ],
+  sledders: [{
+    asset: 'images.sam_sled',
+    x: 0,
+    y: 0,
+    speech: [{
+      speakerX: 0.5,
+      speakerY: 0.4,
+      content: 'Hey…',
+      direction: 'up-up-right',
+      distance: 1.5,
+    }],
+  },{
+    asset: 'images.lunchbox_sled',
+    x: TAU,
+    y: 0,
     speech: [{
       speakerX: 0.3,
       speakerY: 0.4,
@@ -54,33 +63,33 @@
       type: 'path',
       expression: 'cos(x)+4',
       x: 1,
->>>>>>> b86e415c
-      y: 0,
+      y: 0,
+      pathX: 4.5,
+    },
+    {
+      type: 'path',
+      expression: 'cos(x)+4',
+      x: TAU+1,
+      y: 0,
+      pathX: 4.5,
+    },
+  ],
+  sledders: [{
+    asset: 'images.lunchbox_sled',
+    x: 0,
+    y: 0,
+    speech: [{
+      speakerX: 0.5,
+      speakerY: 0.4,
+      content: '…right, right.',
+      direction: 'up-up-right',
+      distance: 1.5,
       speech: [{
-        speakerX: 0.5,
-        speakerY: 0.4,
-        content: 'Hey…',
-        direction: 'up-up-right',
+        content: 'So did you see that canyon??',
+        direction: 'up',
         distance: 1.5,
       }],
-    }, {
-      asset: 'images.lunchbox_sled',
-      x: TAU,
-      y: 0,
-      speech: [{
-        speakerX: 0.3,
-        speakerY: 0.4,
-        content: 'Hi.',
-        direction: 'up-up-left',
-        distance: 1.5,
-      }],
-    }],
-<<<<<<< HEAD
-    sky: {
-      asset: 'images.western_slopes_background',
-      margin: 1,
-    },
-=======
+    }],
   },{
     asset: 'images.sam_sled',
     x: TAU,
@@ -96,66 +105,31 @@
   sky: {
     asset: 'images.sinusoidaldesertbiome_1',
     margin: 1,
->>>>>>> b86e415c
-  },
-  {
-    name: 'Cos',
-    nick: 'COS',
-    colors: Colors.biomes.arches,
-    x: 20,
-    y: 0,
-    requirements: ['SIN'],
-    defaultExpression: '\\cos \\left(x\\right)',
-    goals: [
-      {
-        type: 'path',
-        expression: 'cos(x)+4',
-        x: 1,
-        y: 0,
-        pathX: 4.5,
-      },
-      {
-        type: 'path',
-        expression: 'cos(x)+4',
-        x: TAU + 1,
-        y: 0,
-        pathX: 4.5,
-      },
-    ],
-    sledders: [{
-      asset: 'images.lunchbox_sled',
-      x: 0,
-      y: 0,
-      speech: [{
-        speakerX: 0.5,
-        speakerY: 0.4,
-        content: '…right, right.',
-        direction: 'up-up-right',
-        distance: 1.5,
-        speech: [{
-          content: 'So did you see that canyon??',
-          direction: 'up',
-          distance: 1.5,
-        }],
-      }],
-    }, {
-      asset: 'images.sam_sled',
-      x: TAU,
-      y: 0,
-      speech: [{
-        speakerX: 0.2,
-        speakerY: 0.4,
-        content: 'I mean, obviously not.',
-        direction: 'up-up-left',
-        distance: 2,
-      }],
-    }],
-    sky: {
-      asset: 'images.western_slopes_background',
-      margin: 1,
-    },
-<<<<<<< HEAD
-=======
+  },
+},
+{
+  name: 'Cos',
+  nick: 'COS_SCALE_X_Y',
+  colors: Colors.biomes.arches,
+  x: 0,
+  y: -20,
+  requirements: [null, 'SIN_SCALE_X'],
+  defaultExpression: '\\sin \\left(x\\right)',
+  goals: [
+    {
+      type: 'path',
+      expression: '-cos(x/2)',
+      x: -TAU+1.5,
+      y: 0,
+      pathX: 4.5,
+    },
+    {
+      type: 'path',
+      expression: '-cos(x/2)',
+      x: TAU-1.5,
+      y: 0,
+      pathX: -4.5,
+    },
   ],
   sledders: [{
     asset: 'images.sam_sled',
@@ -169,136 +143,70 @@
   sky: {
     asset: 'images.sinusoidaldesertbiome_1',
     margin: 1,
->>>>>>> b86e415c
-  },
-  {
-    name: 'Cos',
-    nick: 'COS_SCALE_X_Y',
-    colors: Colors.biomes.arches,
-    x: 0,
-    y: -20,
-    requirements: [null, 'SIN_SCALE_X'],
-    defaultExpression: '\\sin \\left(x\\right)',
-    goals: [
-      {
-        type: 'path',
-        expression: '-cos(x/2)',
-        x: -TAU + 1.5,
-        y: 0,
-        pathX: 4.5,
-      },
-      {
-        type: 'path',
-        expression: '-cos(x/2)',
-        x: TAU - 1.5,
-        y: 0,
-        pathX: -4.5,
-      },
-    ],
-    sledders: [{
-      asset: 'images.sam_sled',
-      x: -TAU + 0.1,
-      y: 0
-    }, {
-      asset: 'images.lunchbox_sled',
-      x: TAU - 0.1,
-      y: 0
-    }],
-    sky: {
-      asset: 'images.western_slopes_background',
-      margin: 1,
-    },
-  },
-  {
-    name: 'Sin Translate X',
-    nick: 'SIN_TRANSLATE_X',
-    colors: Colors.biomes.arches,
-    x: 0,
-<<<<<<< HEAD
-    y: -20,
-    requirements: ['SIN'],
-    defaultExpression: '\\sin \\left(x+\\frac{pi}{3}\\right)',
-    goals: [
-      {
-        type: 'path',
-        expression: 'cos(x)',
-        x: 1,
-        y: 0,
-        pathX: 4,
-      },
-      {
-        type: 'path',
-        expression: 'cos(x)',
-        x: TAU + 1,
-        y: 0,
-        pathX: 4,
-      },
-    ],
-    sledders: [{
-      asset: 'images.sam_sled',
-      x: 0,
-      y: 0
-    }, {
-      asset: 'images.lunchbox_sled',
-      x: TAU,
-      y: 0
-    }],
-    sky: {
-      asset: 'images.western_slopes_background',
-      margin: 1,
-    },
-=======
-    y: 0
-  },{
-    asset: 'images.lunchbox_sled',
-    x: TAU,
-    y: 0
-  }],
-  sky: {
-    asset: 'images.sinusoidaldesertbiome_1',
-    margin: 1,
->>>>>>> b86e415c
-  },
-  {
-    name: 'Sin Translate XY',
-    nick: 'SIN_TRANSLATE_X_Y',
-    colors: Colors.biomes.arches,
-    x: 0,
-    y: -20,
-    requirements: [null],
-    defaultExpression: '\\cos \\left(x\\right)',
-    goals: [
+  },
+},
+{
+  name: 'Sin Translate X',
+  nick: 'SIN_TRANSLATE_X',
+  colors: Colors.biomes.arches,
+  x: 0,
+  y: -20,
+  requirements: ['SIN'],
+  defaultExpression: '\\sin \\left(x+\\frac{pi}{3}\\right)',
+  goals: [
+    {
+      type: 'path',
+      expression: 'cos(x)',
+      x: 1,
+      y: 0,
+      pathX: 4,
+    },
+    {
+      type: 'path',
+      expression: 'cos(x)',
+      x: TAU+1,
+      y: 0,
+      pathX: 4,
+    },
+  ],
+  sledders: [{
+    asset: 'images.sam_sled',
+    x: 0,
+    y: 0
+  },{
+    asset: 'images.lunchbox_sled',
+    x: TAU,
+    y: 0
+  }],
+  sky: {
+    asset: 'images.sinusoidaldesertbiome_1',
+    margin: 1,
+  },
+},
+{
+  name: 'Sin Translate XY',
+  nick: 'SIN_TRANSLATE_X_Y',
+  colors: Colors.biomes.arches,
+  x: 0,
+  y: -20,
+  requirements: [null],
+  defaultExpression: '\\cos \\left(x\\right)',
+  goals: [
 
-      {
-        type: 'path',
-        expression: 'cos(x-1)+4',
-        x: 2,
-        y: 0,
-        pathX: 4,
-      },
-      {
-        type: 'path',
-        expression: 'cos(x-1)+4',
-        x: TAU + 2,
-        y: 0,
-        pathX: 4,
-      },
-    ],
-    sledders: [{
-      asset: 'images.sam_sled',
-      x: 1,
-      y: 0
-    }, {
-      asset: 'images.lunchbox_sled',
-      x: TAU + 1,
-      y: 0
-    }],
-    sky: {
-      asset: 'images.western_slopes_background',
-      margin: 1,
-    },
-<<<<<<< HEAD
-=======
+    {
+      type: 'path',
+      expression: 'cos(x-1)+4',
+      x: 2,
+      y: 0,
+      pathX: 4,
+    },
+    {
+      type: 'path',
+      expression: 'cos(x-1)+4',
+      x: TAU+2,
+      y: 0,
+      pathX: 4,
+    },
   ],
   sledders: [{
     asset: 'images.sam_sled',
@@ -312,96 +220,69 @@
   sky: {
     asset: 'images.sinusoidaldesertbiome_1',
     margin: 1,
->>>>>>> b86e415c
-  },
-  {
-    name: 'Sin Scale X',
-    nick: 'SIN_SCALE_X',
-    colors: Colors.biomes.arches,
-    x: 10,
-    y: -10,
-    requirements: ['SIN'],
-    defaultExpression: '\\sin \\left(x\\right)',
-    goals: [
-      {
-        type: 'path',
-        expression: 'sin(x/2)',
-        x: -1,
-        y: 0,
-        pathX: -5,
-      },
-      {
-        type: 'path',
-        expression: 'sin(x/2)',
-        x: TAU + 1,
-        y: 0,
-        pathX: 5,
-      },
-    ],
-    sledders: [{
-      asset: 'images.sam_sled',
-      x: 0,
-      y: 0
-    }, {
-      asset: 'images.lunchbox_sled',
-      x: TAU,
-      y: 0
-    }],
-    sky: {
-      asset: 'images.western_slopes_background',
-      margin: 1,
-    },
-<<<<<<< HEAD
-=======
-  ],
-  sledders: [{
-    asset: 'images.sam_sled',
-    x: 0,
-    y: 0
-  },{
-    asset: 'images.lunchbox_sled',
-    x: TAU,
-    y: 0
-  }],
-  sky: {
-    asset: 'images.sinusoidaldesertbiome_1',
-    margin: 1,
->>>>>>> b86e415c
-  },
-  {
-    name: 'Sin Scale XY',
-    nick: 'SIN_SCALE_X_Y',
-    colors: Colors.biomes.arches,
-    x: 0,
-    y: -20,
-    requirements: [null],
-    defaultExpression: '2\\sin \\left(x\\right)',
-    goals: [
-      {
-        type: 'path',
-        expression: '-sin(x/3)*2',
-        x: TAU - 1,
-        y: 0,
-        pathX: -5,
-      },
-      {
-        type: 'path',
-        expression: '-sin(x/3)*2',
-        x: TAU + 1,
-        y: 0,
-        pathX: 5,
-      },
-    ],
-    sledders: [{
-      x: -TAU * 2 / 3,
-      y: 0
-    }],
-    sky: {
-      asset: 'images.western_slopes_background',
-      margin: 1,
-    },
-<<<<<<< HEAD
-=======
+  },
+},
+{
+  name: 'Sin Scale X',
+  nick: 'SIN_SCALE_X',
+  colors: Colors.biomes.arches,
+  x: 10,
+  y: -10,
+  requirements: ['SIN'],
+  defaultExpression: '\\sin \\left(x\\right)',
+  goals: [
+    {
+      type: 'path',
+      expression: 'sin(x/2)',
+      x: -1,
+      y: 0,
+      pathX: -5,
+    },
+    {
+      type: 'path',
+      expression: 'sin(x/2)',
+      x: TAU+1,
+      y: 0,
+      pathX: 5,
+    },
+  ],
+  sledders: [{
+    asset: 'images.sam_sled',
+    x: 0,
+    y: 0
+  },{
+    asset: 'images.lunchbox_sled',
+    x: TAU,
+    y: 0
+  }],
+  sky: {
+    asset: 'images.sinusoidaldesertbiome_1',
+    margin: 1,
+  },
+},
+{
+  name: 'Sin Scale XY',
+  nick: 'SIN_SCALE_X_Y',
+  colors: Colors.biomes.arches,
+  x: 0,
+  y: -20,
+  requirements: [null],
+  defaultExpression: '2\\sin \\left(x\\right)',
+  goals: [
+    {
+      type: 'path',
+      expression: '-sin(x/3)*2',
+      x: TAU-1,
+      y: 0,
+      pathX: -5,
+    },
+    {
+      type: 'path',
+      expression: '-sin(x/3)*2',
+      x: TAU+1,
+      y: 0,
+      pathX: 5,
+    },
   ],
   sledders: [{
     x: -TAU*2/3,
@@ -410,7 +291,5 @@
   sky: {
     asset: 'images.sinusoidaldesertbiome_1',
     margin: 1,
->>>>>>> b86e415c
-  },
-  DESERT
-]+  },
+}]