const SLOPE = [
  {
    name: 'A Solid Slope',
    nick: 'SLOPE_POSITIVE',
    biome: 'westernSlopes',
    x: 10,
    y: 0,
    requirements: ['HELLO_WORLD'],
    flashMathField: true,
    defaultExpression: '-x',
    goals: [
      {
        x: -2,
        y: -2,
      },
      {
        x: -4,
        y: -4,
      },
      {
        x: -6,
        y: -6,
      },
    ],
    sledders: [
      {
        // speech: [
        //   {
        //     speakerX: -0.4,
        //     content: 'Remember, follow the WHOLE path.',
        //     direction: 'up-up-left',
        //     distance: 1.5,
        //   },
        //   {
        //     speakerX: 0.3,
        //     content: 'I know how to do this, Ada!',
        //     direction: 'right-up',
        //     distance: 1,
        //   },
        // ],
      },
    ],
    texts: [
      {
        x: -1.5,
        y: 0.6,
        size: 0.6,
        align: 'right',
        // fill: '#fff',
        content: 'Edit the function to sled through the squares',
      },
    ],
    slider: {
      expression: '$\\cdot x',
      bounds: [-1, 1, -1],
    },
    tips: [
      {
        content: 'Edit function here',
        domSelector: '#expression-envelope',
        place: 'top-right',
        destroyOnClick: true,
        index: 0,
      },
      /*
      {
        
        content: 'Click here to sled',
        domSelector: '#run-button',
        place: 'top-right',
        destroyOnClick: true,
        index: 1,
        style: { visibility: 'hidden' },
<<<<<<< HEAD
        
=======
>>>>>>> 1aabd020
        // style: { fontSize: '1.1rem' },
      },
      */
      // {
      //   content: 'Click here ',
      //   domSelector: '#dotted-math-button',
      //   place: 'top-left',
      //   destroyOnClick: true,
      // },
    ],
    sprites: [],
  },
  {
    name: 'Try facing forwards?',
    nick: 'SLOPE_NEGATIVE',
    biome: 'westernSlopes',
    x: 10,
    y: 0,
    requirements: null,
    defaultExpression: 'x',
    hint: 'hint: go negative',
    goals: [
      {
        type: 'path',
        expression: '-x',
        pathX: 6,
        x: 2,
        y: 0,
      },
    ],
    sledders: [
      {
        speech: [
          {
            speakerX: -0.25,
            speakerY: 0.6,
            content: '…forward this time? Please?',
            direction: 'up-up-left',
            distance: 2,
          },
          {
            speakerX: 0.35,
            speakerY: 0.6,
            content: 'Wuss.',
            direction: 'up-up-right',
            distance: 1.2,
          },
        ],
      },
    ],
    texts: [
      {
        x: 3,
        y: 0.6,
        size: 0.6,
        align: 'left',
        // fill: '#fff',
        content: 'Well done! Now sled through this path',
      },
    ],
    slider: { expression: '$\\cdot x', bounds: [-1, 1, 1] },
    sprites: [],
  },
  {
    name: 'A real steep hill',
    nick: 'SLOPE_STEEPER',
    biome: 'westernSlopes',
    x: 10,
    y: -10,
    requirements: ['SLOPE_NEGATIVE'],
    defaultExpression: '-5x',
    slider: {
      expression: '$x',
      bounds: [-6, -3, -5],
    },
    texts: [
      {
        x: 2,
        y: 4,
        size: 1,
        align: 'left',
        content: 'ABC goals must be hit in order',
      },
    ],
    goals: [
      {
        order: 'A',
        x: 2,
        y: -4,
      },
      {
        order: 'B',
        x: 4,
        y: -8,
      },
      {
        order: 'C',
        x: 6,
        y: -12,
      },
    ],
    sledders: [
      {
        speech: [
          {
            x: -0.3,
            y: 0.6,
            content: 'Steep!',
            direction: 'up-up-left',
            distance: 1.2,
          },
          // {
          //   speakerX: 0.4,
          //   speakerY: 0.7,
          //   content: 'Steep.',
          //   direction: 'right-up',
          //   distance: 1.4,
          //   // speech: {
          //   //   content: 'This seems dangerous.',
          //   //   distance: 1,
          //   // },
          // },
        ],
      },
    ],
    sprites: [],
  },
  {
    name: 'The bunny slope',
    nick: 'SLOPE_SHALLOWER',
    biome: 'westernSlopes',
    x: 10,
    y: 0,
    requirements: null,
    defaultExpression: '\\frac{x}{2}',
    slider: {
      expression: '-\\frac{x}{$}',
      bounds: [1, 2, 1],
    },
    goals: [
      {
        x: 4,
        y: -1,
        order: 'A',
      },
      {
        type: 'path',
        expression: '-x/4',
        pathX: 6,
        x: 6,
        y: 0,
        order: 'B',
      },
      {
        x: 14,
        y: -3.5,
        order: 'C',
      },
    ],
    sledders: [
      {
        speech: [
          {
            speakerX: -0.4,
            speakerY: 0.7,
            content: '…yes.',
            direction: 'up-up-left',
            distance: 1.4,
            speech: {
              content: 'No.',
              direction: 'up',
              distance: 0.8,
            },
          },
          {
            speakerX: 0.7,
            speakerY: 0.7,
            content: 'Do you want my scarf?',
            direction: 'right-up-up',
            distance: 2.2,
            speech: {
              content: 'Are you cold?',
              direction: 'up-up-left',
              distance: 1.2,
            },
          },
        ],
      },
    ],
    sprites: [],
  },
  {
    name: 'Moving up in the world',
    nick: 'SLOPE_HIGHER',
    biome: 'westernSlopes',
    x: 10,
    y: 10,
    camera: {
      x: 5,
      y: 2,
      fov: 9,
    },
    requirements: ['SLOPE_NEGATIVE'],
    defaultExpression: '-x-3',
    slider: {
      expression: '-x+$',
      bounds: [-3, 3, -3],
    },
    goals: [
      {
        type: 'path',
        expression: '-x+8',
        pathX: 4,
        x: 3,
        y: 0,
      },
    ],
    sledders: [
      {
        speech: [
          {
            y: 0.6,
            speakerX: -0.4,
            // speakerY: 0.6,
            content: '…ok.',
            direction: 'up-left',
            distance: 1,
            speech: {
              content: "Hey, I'd like to apologize.",
              distance: 1,
            },
          },
          {
            y: 0.7,
            speakerX: 0.5,
            // speakerY: 0.7,
            content: 'Yeah. Can we not talk about it?',
            direction: 'right-up-up',
            distance: 1.25,
          },
        ],
      },
    ],
    sprites: [],
  },
  {
    name: 'About halfway down',
    nick: 'SLOPE_LOWER',
    biome: 'westernSlopes',
    x: 10,
    y: 0,
    requirements: null,
    defaultExpression: '-x+1',
    goals: [
      {
        type: 'path',
        expression: '-x-3',
        pathX: 4,
        x: 3,
        y: 0,
      },
    ],
    sledders: [
      {
        speech: [
          {
            x: -0.3,
            y: 0.65,
            content: 'I love you.',
            direction: 'up',
            distance: 1.2,
          },
          {
            x: 0.5,
            y: 0.7,
            content: 'love you too, Ada.',
            direction: 'right-up',
            distance: 0.6,
          },
        ],
      },
    ],
    slider: { expression: '-x+$', bounds: [-1, 2, 1] },
    sprites: [],
  },
  CONSTANT_LAKE,
  {
    name: "We're at the bottom",
    nick: 'SLOPE_SCALE_TRANSLATE',
    biome: 'westernSlopes',
    x: 10,
    y: 0,
    backgroundMusic: 'sounds.music.birds',
    requirements: ['CONSTANT_LAKE'],
    defaultExpression: '-\\frac{x}{2}',
    hint: 'put it all together!',
    goals: [
      {
        type: 'path',
        expression: '-x/3-5',
        pathX: 14,
        x: 3,
        y: 0,
      },
    ],
    sprites: [
      {
        x: 3,
        size: 2,
        asset: 'images.sam_float',
        speech: [
          {
            speakerX: 0.3,
            speakerY: -0.4,
            content: '…do whatever you want.',
            direction: 'up-right',
            distance: 1,
          },
        ],
      },
    ],
    sledders: [
      {
        asset: 'images.benny_sled',
        speech: [
          {
            speakerX: 0.2,
            y: 0.7,
            content: 'We never get to do my things.',
            direction: 'up-up-left',
            distance: 1,
            speech: {
              content: 'I want to see this canyon.',
              direction: 'up',
              distance: 1,
            },
          },
        ],
      },
    ],
  },
]<|MERGE_RESOLUTION|>--- conflicted
+++ resolved
@@ -71,10 +71,6 @@
         destroyOnClick: true,
         index: 1,
         style: { visibility: 'hidden' },
-<<<<<<< HEAD
-        
-=======
->>>>>>> 1aabd020
         // style: { fontSize: '1.1rem' },
       },
       */
