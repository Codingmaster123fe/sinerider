const DESERT = {
  name: 'Desert',
  nick: 'DESERT',
  colors: Colors.biomes.arches,
  axesEnabled: false,
  x: 5,
  y: -20,
  camera: {
    x: 2,
    y: -2,
    fov: 7,
  },
  requirements: ['SIN_SCALE_X_Y'],
  defaultExpression: '\\frac{1}{3}\\sin\\left(\\frac{x}{10}\\right)+\\frac{1}{4}\\sin\\left(\\frac{x}{20}+\\frac{\\pi}{3}\\right)+\\frac{1}{2}\\sin\\left(\\frac{x}{53}+3\\frac{\\pi}{6}\\right)',
  directors: [{
    type: 'lerp',
    point0: [-1, 0],
    point1: [10, 0],
    state0: {
      position: [-2, 3.5],
      fov: 5,
    },
    state1: {
      position: [25, 10],
      fov: 12,
    },
  }],
  goals: [],
  sky: {
    asset: 'images.sinusoidaldesertbiome_2',
    margin: 1
  },
  walkers: [{
    x: -4,
    victoryX: 42,
    asset: 'images.benny_float',
    range: [NINF, 42],
<<<<<<< HEAD
    backflip: [32, 36],
    
=======
    backflip: [32, 35],

>>>>>>> 0602a467
    speech: [{
      color: "#FFF",
      speakerx: -4,
      content: 'Scary. Hard.',
      direction: 'up-up-left',
      domain: [-1, 1],
      distance: [1.5],
      color:'#FFFFFF'
    },
    {
      color: "#FFF",
      speakerx: -4,
      content: 'I still had fun.',
      direction: 'up-up-left',
      x: -1,
      y: 1.18,
      domain: [5, 7],
<<<<<<< HEAD
      distance: [1.1], 
      color:'#FFFFFF'
=======
      distance: [1.3],
>>>>>>> 0602a467
    },
    {
      color: "#FFF",
      speakerx: -4,
      content: 'I did a backflip!',
      direction: 'up-left',
      domain: [5, 7],
<<<<<<< HEAD
      distance: [1.5], 
      color:'#FFFFFF'
=======
      distance: [1.5],
>>>>>>> 0602a467
    },
    {
      color: "#FFF",
      speakerx: -4,
      content: 'Yes I did!',
      direction: 'up-up-left',
      domain: [11, 13],
<<<<<<< HEAD
      distance: [1.5], 
      color:'#FFFFFF'
=======
      distance: [1.5],
>>>>>>> 0602a467
    },
    {
      color: "#FFF",
      speakerx: -4,
      content: 'Why you gotta be so negative?',
      direction: 'up-up-left',
      domain: [17, 18],
<<<<<<< HEAD
      distance: [1.5], 
      color:'#FFFFFF'
=======
      distance: [1.5],
>>>>>>> 0602a467
    },
    {
      color: "#FFF",
      speakerx: -4,
      content: 'Are you mad at me?',
      direction: 'up-up-left',
      domain: [23, 24],
<<<<<<< HEAD
      distance: [1.5], 
      color:'#FFFFFF'
=======
      distance: [1.5],
>>>>>>> 0602a467
    },
    {
      color: "#FFF",
      speakerx: -4,
      content: 'You\'re right, I\'m sorry.',
      direction: 'up-up-left',
      x: -0.5,
      y: 1.2,
      domain: [30, 32],
<<<<<<< HEAD
      distance: [1.2], 
      color:'#FFFFFF'
=======
      distance: [1.2],
>>>>>>> 0602a467
    },
    {
      color: "#FFF",
      speakerx: -4,
      content: 'Let me make it up to you. Watch this',
      direction: 'up-up-left',
      domain: [30, 32],
<<<<<<< HEAD
      distance: [1.3], 
      color:'#FFFFFF'
=======
      distance: [1.3],
>>>>>>> 0602a467
    },
    {
      color: "#FFF",
      speakerx: -4,
      content: 'Because it made you smile.',
      direction: 'up-up-left',
      domain: [37, 38],
<<<<<<< HEAD
      distance: [1.5], 
      color:'#FFFFFF'
=======
      distance: [1.5],
>>>>>>> 0602a467
    },

    ],
    walkers: {
      x: -6,
      asset: 'images.sam_float',
      bobSpeed: 0.918218,
      speech: [{
        color: "#FFF",
        speakerx: -0.4,
        content: 'How was the canyon?',
        direction: 'up-up-left',
<<<<<<< HEAD
        domain: [-4,-2],
        distance: [1.5],
        color:'#FFFFFF'
=======
        domain: [-4, -2],
        distance: [1.3],
>>>>>>> 0602a467
      },
      {
        color: "#FFF",
        speakerx: -0.4,
        content: 'Well, that\'s why it\'s not on the route.',
        direction: 'up-up-left',
        domain: [2, 4],
        distance: [1.5],
        color:'#FFFFFF'
      },
      {
<<<<<<< HEAD
       speakerx: -0.4,
       content: 'No you didn\'t.',
       direction: 'up-up-left',
       domain: [8, 10],
       distance: [1.5],
       color:'#FFFFFF'
=======
        color: "#FFF",
        speakerx: -0.4,
        content: 'No you didn\'t.',
        direction: 'up-up-left',
        domain: [8, 10],
        distance: [1.5],
>>>>>>> 0602a467
      },
      {
        color: "#FFF",
        speakerx: -0.4,
        content: 'We\'re ghosts, Jack. We float.',
        direction: 'up-up-left',
        x: -1,
        y: 1.18,
        domain: [14, 16],
        distance: [1.3],
        color:'#FFFFFF'
      },
      {
        color: "#FFF",
        speakerx: -0.4,
        content: 'Spinning in place is not a backflip.',
        direction: 'up-left',
        domain: [14, 16],
        distance: [1.5],
        color:'#FFFFFF'
      },
      {
        color: "#FFF",
        speakerx: -0.4,
        content: 'The truth isn\'t negative!',
        direction: 'up-up-left',
        domain: [19, 21],
        x: -1,
        y: 1.2,
        distance: [1.3],
        color:'#FFFFFF'
      },
      {
        color: "#FFF",
        speakerx: -0.4,
        content: 'It\'s just the truth!!',
        direction: 'up-left',
        domain: [19, 21],
        distance: [1.5],
        color:'#FFFFFF'
      },
      {
        color: "#FFF",
        speakerx: -0.4,
        content: 'A little, yeah!',
        direction: 'up-up-left',
        x: -1,
        y: 1.19,
        domain: [26, 28],
        distance: [1.1],
        color:'#FFFFFF'
      },
      {
        color: "#FFF",
        speakerx: -0.4,
        content: 'Your "shortcut" cost us time',
        direction: 'up-left',
        domain: [26, 28],
        distance: [1.5],
        color:'#FFFFFF'
      },
      {
        color: "#FFF",
        speakerx: -0.4,
        content: '...how is this helping',
        direction: 'up-up-left',
        domain: [35, 36],
        distance: [1.5],
        color:'#FFFFFF'
      },
      {
        color: "#FFF",
        speakerx: -0.4,
        content: 'You do have a talent for that.',
        direction: 'up-up-left',
        domain: [39, 40],
        distance: [1.5],
        color:'#FFFFFF'
      },
      ],
    },
  }],
  sprites: [],
  sounds: [],
}<|MERGE_RESOLUTION|>--- conflicted
+++ resolved
@@ -35,13 +35,8 @@
     victoryX: 42,
     asset: 'images.benny_float',
     range: [NINF, 42],
-<<<<<<< HEAD
     backflip: [32, 36],
     
-=======
-    backflip: [32, 35],
-
->>>>>>> 0602a467
     speech: [{
       color: "#FFF",
       speakerx: -4,
@@ -59,12 +54,8 @@
       x: -1,
       y: 1.18,
       domain: [5, 7],
-<<<<<<< HEAD
       distance: [1.1], 
       color:'#FFFFFF'
-=======
-      distance: [1.3],
->>>>>>> 0602a467
     },
     {
       color: "#FFF",
@@ -72,12 +63,8 @@
       content: 'I did a backflip!',
       direction: 'up-left',
       domain: [5, 7],
-<<<<<<< HEAD
-      distance: [1.5], 
-      color:'#FFFFFF'
-=======
-      distance: [1.5],
->>>>>>> 0602a467
+      distance: [1.5], 
+      color:'#FFFFFF'
     },
     {
       color: "#FFF",
@@ -85,12 +72,8 @@
       content: 'Yes I did!',
       direction: 'up-up-left',
       domain: [11, 13],
-<<<<<<< HEAD
-      distance: [1.5], 
-      color:'#FFFFFF'
-=======
-      distance: [1.5],
->>>>>>> 0602a467
+      distance: [1.5], 
+      color:'#FFFFFF'
     },
     {
       color: "#FFF",
@@ -98,12 +81,8 @@
       content: 'Why you gotta be so negative?',
       direction: 'up-up-left',
       domain: [17, 18],
-<<<<<<< HEAD
-      distance: [1.5], 
-      color:'#FFFFFF'
-=======
-      distance: [1.5],
->>>>>>> 0602a467
+      distance: [1.5], 
+      color:'#FFFFFF'
     },
     {
       color: "#FFF",
@@ -111,12 +90,8 @@
       content: 'Are you mad at me?',
       direction: 'up-up-left',
       domain: [23, 24],
-<<<<<<< HEAD
-      distance: [1.5], 
-      color:'#FFFFFF'
-=======
-      distance: [1.5],
->>>>>>> 0602a467
+      distance: [1.5], 
+      color:'#FFFFFF'
     },
     {
       color: "#FFF",
@@ -126,12 +101,8 @@
       x: -0.5,
       y: 1.2,
       domain: [30, 32],
-<<<<<<< HEAD
       distance: [1.2], 
       color:'#FFFFFF'
-=======
-      distance: [1.2],
->>>>>>> 0602a467
     },
     {
       color: "#FFF",
@@ -139,12 +110,8 @@
       content: 'Let me make it up to you. Watch this',
       direction: 'up-up-left',
       domain: [30, 32],
-<<<<<<< HEAD
       distance: [1.3], 
       color:'#FFFFFF'
-=======
-      distance: [1.3],
->>>>>>> 0602a467
     },
     {
       color: "#FFF",
@@ -152,12 +119,8 @@
       content: 'Because it made you smile.',
       direction: 'up-up-left',
       domain: [37, 38],
-<<<<<<< HEAD
-      distance: [1.5], 
-      color:'#FFFFFF'
-=======
-      distance: [1.5],
->>>>>>> 0602a467
+      distance: [1.5], 
+      color:'#FFFFFF'
     },
 
     ],
@@ -170,14 +133,9 @@
         speakerx: -0.4,
         content: 'How was the canyon?',
         direction: 'up-up-left',
-<<<<<<< HEAD
         domain: [-4,-2],
         distance: [1.5],
         color:'#FFFFFF'
-=======
-        domain: [-4, -2],
-        distance: [1.3],
->>>>>>> 0602a467
       },
       {
         color: "#FFF",
@@ -189,21 +147,12 @@
         color:'#FFFFFF'
       },
       {
-<<<<<<< HEAD
        speakerx: -0.4,
        content: 'No you didn\'t.',
        direction: 'up-up-left',
        domain: [8, 10],
        distance: [1.5],
        color:'#FFFFFF'
-=======
-        color: "#FFF",
-        speakerx: -0.4,
-        content: 'No you didn\'t.',
-        direction: 'up-up-left',
-        domain: [8, 10],
-        distance: [1.5],
->>>>>>> 0602a467
       },
       {
         color: "#FFF",
