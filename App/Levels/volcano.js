--- conflicted
+++ resolved
@@ -1,41 +1,3 @@
-<<<<<<< HEAD
-const VOLCANO = {
-  name: 'Volcano',
-  nick: 'VOLCANO',
-  colors: Colors.biomes.volcano,
-  axesEnabled: false,
-  radius: 2,
-  x: 0,
-  y: 0,
-  camera: {
-    x: 2,
-    offset: [0, 0.4],
-    fov: 30,
-  },
-  requirements: ['TIME_COOL'],
-  defaultExpression: '\\frac{40}{1+\\left(\\frac{x-200}{80}\\right)^6}-\\frac{60}{1+\\left(\\frac{x-200}{30}\\right)^6}+\\frac{90}{1+e^{-\\frac{\\left(-x+60\\right)}{10}}}+\\left(\\frac{x-200}{60}\\right)^2',
-  directors: [
-    {
-      type: 'tracking',
-      smoothing: 0.08,
-      minFov: 8,
-      minFovMargin: 7,
-      transitions: [{
-        domain: [135, 250],
-        properties: {
-          minFov: 50,
-          offset: [0, -0.3]
-        }
-      }]
-    }
-  ],
-  goals: [],
-  sky: {
-    asset: 'images.volcano_background_tall',
-    margin: 1
-  },
-  bubble: {
-=======
 const VOLCANO = (() => {
   const SLEDDER_START = -43
   return {
@@ -70,7 +32,6 @@
       }
     ],
     goals: [],
->>>>>>> 21921d03
     sky: {
       asset: 'images.volcano_background_tall',
       margin: 1
