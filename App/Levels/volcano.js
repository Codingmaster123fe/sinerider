--- conflicted
+++ resolved
@@ -39,7 +39,6 @@
     }
   },
   walkers: [
-<<<<<<< HEAD
      {
       //  x: -5,
        x: -34.5,
@@ -339,52 +338,6 @@
        },
      }
     ],
-=======
-    // {
-    //   x: 100,
-    //   asset: 'images.benny_float',
-    //   transition: {
-    //     name: 'SLEDDER_1',
-    //     startWhenTransitioned: true,
-    //     xRequirements: [102, 99]
-    //   },
-    //   range: [99, 105],
-    //   transitionX: 95.5,
-    //   speech: [{
-    //     speakerX: 100,
-    //     content: 'Woah woah woah let\'s go to the right of this really cool sigmoid curve',
-    //     direction: 'up-up-left',
-    //     deactivationThreshold: 105,
-    //     domain: [99.5, 102],
-    //     distance: 1.5,
-    //     repeatable: false,
-    //   },{
-    //     speakerX: 103,
-    //     content: 'UH OH! WE\'re going to have to turn back to the left--but what!1!! There\'s a VOLCANO?!?!?!',
-    //     direction: 'up-up-left',
-    //     domain: [104, 105],
-    //     distance: 1.5,
-    //   },{
-    //     speakerX: 100,
-    //     content: 'Woah woah owah we need to turn into -- WHAT!11!! SLEDS?!/1/!',
-    //     direction: 'up-up-left',
-    //     activationThreshold: 105,
-    //     domain: [100, 101],
-    //     distance: 1.5,
-    //   }],
-    //   walkers: {
-    //     x: -6,
-    //     asset: 'images.sam_float',
-    //     bobSpeed: 0.918218,
-    //   },
-    // }
-  ],
-  lava: {
-    x: 155,
-    y: 60,
-    size: 90,
-  },
->>>>>>> 4a6e8df9
   sprites: [
     {
       asset: 'images.rock_1',
