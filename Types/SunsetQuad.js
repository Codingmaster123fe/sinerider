--- conflicted
+++ resolved
@@ -230,13 +230,8 @@
   const START_STARS_FADE_IN = 0.0
 
   // Pass in progress parameter (x distance)
-<<<<<<< HEAD
   function render() {
     // console.log('time', progress, 'iTime', 5 * progress)
-=======
-  function draw(progress) {
-    // // console.log('time', progress, 'iTime', 5 * progress)
->>>>>>> cac26819
 
     const iTime = (world.level.firstWalkerX / 20.0 + 0.7) * 5
 
