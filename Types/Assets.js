--- conflicted
+++ resolved
@@ -237,7 +237,7 @@
     ui.loadingVeil.setAttribute('hide', true)
   }
 
-<<<<<<< HEAD
+
   function showLoadingScreen(loadingLevel = false) {
     if(!loadingLevel){
       ui.loadingProgressBarContainer.setAttribute('hide', false)
@@ -245,23 +245,15 @@
     }else{
       ui.levelLoadingVeil.setAttribute('hide', false)
     }
-=======
-  function showLoadingScreen() {
-    ui.loadingProgressBarContainer.setAttribute('hide', false)
-    ui.loadingVeil.setAttribute('hide', false)
->>>>>>> 5f9c376c
-  }
+
 
   function load(paths, _onComplete) {
     loaded = false
 
     onComplete = _onComplete
-<<<<<<< HEAD
+
     showLoadingScreen(loadingLevel)
-=======
-
-    showLoadingScreen()
->>>>>>> 5f9c376c
+
 
     loadAssets(paths)
 
