--- conflicted
+++ resolved
@@ -16,7 +16,7 @@
 
   const maxRetryAttempts = 5
 
-  let attemptsTried = 0
+  let totalRetryAttemptsMade = 0
 
   // Start with 100 kbps for initial guess
   let predictedNetworkSpeedBps = 100 * 1024
@@ -25,19 +25,11 @@
 
   let checkAssetTimeoutsInterval = null
 
-<<<<<<< HEAD
-  const assetRequests = {}
+  const assetAbortControllers = {}
 
   const assetsLoaded = {}
 
-  let totalBytesLoaded = 0
-=======
-  const assetAbortControllers = {}
-
-  const assetsLoaded = {}
-
   let bytesLoaded = 0
->>>>>>> e8f14aa6
 
   load(self)
 
@@ -68,32 +60,6 @@
   }
 
   function correctNetworkSpeedPrediction(bytes, loadTimeMs) {
-<<<<<<< HEAD
-    console.log(
-      `Took ${loadTimeMs}ms (${loadTimeMs / 1000}s) to load ${bytes} bytes`,
-    )
-    // Average
-    const bps = bytes / (loadTimeMs / 1000)
-    const initialBytes = 0
-    const total = totalBytesLoaded + initialBytes + bytes
-    predictedNetworkSpeedBps =
-      ((totalBytesLoaded + initialBytes) / total) * predictedNetworkSpeedBps +
-      (bytes / total) * bps
-  }
-
-  function loadAssetFromPath(object, key, path, assetFromBlob, assetSpec) {
-    const request = new XMLHttpRequest()
-    request.responseType = 'blob'
-
-    const requests = assetRequests[path] || (assetRequests[path] = [])
-
-    requests.push(request)
-
-    // When request was dispatched
-    let start
-
-    const _start = performance.now()
-=======
     const bps = bytes / (loadTimeMs / 1000)
 
     const total = bytesLoaded + bytes
@@ -119,8 +85,6 @@
 
     controllers.push(controller)
 
-    const _start = performance.now()
-
     let start
 
     fetch(path, {
@@ -129,7 +93,6 @@
       .then((response) => {
         start = performance.now()
         onStartFetchCb()
-        console.log(`Took ${start - _start}ms to dispatch request`)
         return response.blob()
       })
       .then((blob) => {
@@ -150,48 +113,14 @@
         for (const c of controllers) {
           if (c != controller) c.abort()
         }
->>>>>>> e8f14aa6
-
-    request.onloadstart = () => {
-      start = performance.now()
-      console.log(`Took ${start - _start}ms for request to be dispatched`)
-    }
-
-    request.onprogress = (event) => {
-      console.log(`Loaded ${event.loaded}`)
-    }
-
-    request.onload = () => {
-      const blob = request.response
-
-      // Incorporate blob load time + size to reestimate network speed
-      const now = performance.now()
-      correctNetworkSpeedPrediction(blob.size, now - start)
-
-      assetFromBlob(blob, assetSpec)
-        .then((asset) => {
-          // Abort other asset fetch attempts, if they exist
-          for (const r of requests) {
-            if (r != request) r.abort()
-          }
-
-          // Load asset
-          object[key] = asset
-          assetLoaded()
-        })
-        .catch((error) => {
-          // Throw if assetFromBlob fails
-          handleFailure(error, path)
-        })
-    }
-
-    request.open('GET', path)
-    request.send()
+
+        object[key] = asset
+
+        assetLoaded()
+      })
   }
 
   function loadAsset(object, folders, file, key, assetSpec = {}) {
-    // console.log(`Loading asset '${file}' from folders `, folders)
-
     const extensions = _.tail(file.split('.'))
     const extension = extensions[0]
     const name = file.split('.')[0] || key
@@ -224,29 +153,21 @@
 
     if (!assetFromBlob) throw `Unexpected file extension: .${extension}`
 
-<<<<<<< HEAD
     // Pass extension to Howler.js if it's a sound
-=======
->>>>>>> e8f14aa6
     if (isSound) assetSpec.format = extension
 
     loadAssetFromPath(object, key, path, assetFromBlob, assetSpec)
 
     const assetTimeout = (timeoutMs) => {
       if (!assetsLoaded[key]) {
-        if (totalRetryAttempts < maxRetryAttempts) {
+        if (totalRetryAttemptsMade < maxRetryAttempts) {
           console.log(
             `Failed to load ${path} after ${timeoutMs}ms, retrying...`,
           )
-<<<<<<< HEAD
-          totalRetryAttempts += 1
-          loadAssetFromPath(path, assetFromBlob)
-=======
-          attemptsTried += 1
+          totalRetryAttemptsMade += 1
           loadAssetFromPath(object, key, path, assetFromBlob, assetSpec, () =>
             assetTimeouts.push([assetTimeout, performance.now()]),
           )
->>>>>>> e8f14aa6
         } else {
           // handleFailure(`Retried assets too many times, try restarting`, path)
           if (!failed) {
@@ -259,16 +180,10 @@
       }
     }
 
-<<<<<<< HEAD
-    const now = performance.now()
-
-    assetTimeouts.push([assetTimeout, now])
-=======
     loadAssetFromPath(object, key, path, assetFromBlob, assetSpec, () => {
       const now = performance.now()
       assetTimeouts.push([assetTimeout, now])
     })
->>>>>>> e8f14aa6
 
     loadCount++
     loadTotal++
