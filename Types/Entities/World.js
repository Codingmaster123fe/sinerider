--- conflicted
+++ resolved
@@ -271,11 +271,7 @@
   }
 
   function assetsComplete() {
-<<<<<<< HEAD
-    // Create WebGL quads
-=======
     // Load WebGL quads
->>>>>>> e8f14aa6
     loadWebGLQuads()
 
     // Render and add goal images for editor toolbar
