let assets, globalScope
let arrowsDrawn = 0,
  _arrowsDrawn

function World(spec) {
  const self = Entity(spec, 'World')

  const { ui, screen, levelData, requestDraw, tickDelta, version } = spec

  const playerStorage = PlayerStorage()

  let running = false
  let runTime = 0
  let completionTime = null

  const quads = {}

  globalScope = {
    customT: 0,

    get t() {
      return running ? runTime : globalScope.customT
    },

    get T() {
      return runTime
    },

    set runTime(_runTime) {
      runTime = _runTime
    },

    timescale: 1,
    get dt() {
      return tickDelta * globalScope.timescale
    },

    lerp: (a, b, t) => {
      t = math.clamp01(t)
      return a * (1 - t) + b * t
    },

    get running() {
      return running
    },

    get quads() {
      return quads
    },

    get completionTime() {
      return completionTime
    },
  }

  let navigating = false
  let editing = false

  function loadQuad() {
    quads.water = WaterQuad(assets)
    quads.sunset = SunsetQuad('(sin(x)-(y-2)*i)*i/2', assets)
    quads.volcano = VolcanoQuad(assets)
    quads.volcanoSunset = VolcanoSunsetQuad(
      '((sin(x)*i)/2)+(x/4)+((y*i)/5)',
      assets,
    )
    quads.lava = LavaQuad(assets)
  }

  assets = Assets({
    paths: spec.assets,
    callbacks: {
      complete: assetsComplete,
      progress: assetsProgress,
    },
  })

  const clickableContext = ClickableContext({
    entity: self,
  })

  let backgroundMusicAsset = null
  let backgroundMusicSound = null

  let navigator

  let level
  let levelDatum
  let levelBubble

  function start() {
    // Only show the level info if we're not in debug
    if (!window.location.hostname.endsWith('sinerider.com')) {
      ui.levelInfoDiv.setAttribute('hide', false)
      ui.hideLevelInfoButton.addEventListener('click', hideLevelInfoClicked)
    }
  }

  function tick() {
    if (self.drawArrayIsUnsorted) self.sortDrawArray()
    if (
      window.innerHeight != screen.height ||
      window.innerWidth != screen.width
    )
      screen.resize()

    if (running) runTime += tickDelta
  }

  function draw() {
    levelBubblesDrawn = 0
    _arrowsDrawn = arrowsDrawn
    arrowsDrawn = 0
  }

  function hideLevelInfoClicked() {
    ui.levelInfoDiv.setAttribute('hide', true)
  }

  function loadingVeilClicked() {
    ui.loadingVeil.setAttribute('hide', true)

    navigator = Navigator({
      ui,
      screen,
      assets,
      levelData,
      getEditing,
      setLevel,
      playerStorage,
      active: false,
      parent: self,
      drawOrder: LAYERS.navigator,
    })

    const url = new URL(location)

    if (url.search) {
      try {
        urlData = JSON.parse(LZString.decompressFromBase64(url.search.slice(1)))
        setLevel(urlData.nick, urlData)
        // hide map if it's a puzzle
        if (world.level.name.includes('puzzle'))
          ui.navigatorButton.setAttribute('hide', true)

        // Very stupid, maybe Navigator should just be instantiated after this block?
        const bubble = navigator.getBubbleByNick(urlData.nick)
        if (bubble) navigator.initialBubble = bubble

        return
      } catch (err) {
        console.error('Error loading url:', err)
        // TODO: Maybe switch to modal
        alert('Sorry, this URL is malformed :(')
      }
    }

    if (_.endsWith(location.href, '#random')) setLevel('RANDOM')
    else setLevel(levelData[0].nick)
  }

  function assetsComplete() {
    loadQuad()

    // Remove the loading bar
    ui.loadingProgressBarContainer.setAttribute('hide', true)

    ui.loadingVeilString.innerHTML = 'click to begin'
    ui.loadingVeil.addEventListener('click', loadingVeilClicked)

    if (playerStorage.getCompletedLevels().length) {
      ui.resetSolutionsString.setAttribute('hide', false)
      ui.resetSolutionsString.innerHTML = 'reset saved solutions'
      ui.resetSolutionsString.addEventListener('click', resetSavedSolutions)
    }
  }

  function resetSavedSolutions(event) {
    event.stopPropagation()
    ui.resetSolutionsString.remove()
    playerStorage.clear()
  }

  function assetsProgress(progress, total) {
    const percent = Math.round((100 * progress) / total)
    ui.loadingProgressBar.style.width = `${percent}%`
  }

  function setLevel(nick, urlData = null) {
    if (level) level.destroy()

    levelBubble = navigator.getBubbleByNick(nick)
    isPuzzle = urlData?.isPuzzle ?? false
    var savedLatex
    if (isPuzzle) {
      levelDatum = generatePuzzleLevel(urlData)
      savedLatex = levelDatum.expressionOverride
        ? levelDatum.expressionOverride
        : levelDatum.defaultExpression
    } else {
      if (nick == 'RANDOM') {
        levelDatum = generateRandomLevel()
      } else {
        levelDatum = _.find(levelData, (v) => v.nick == nick)
      }
      savedLatex =
        urlData?.savedLatex ?? playerStorage.getLevel(nick)?.savedLatex

      if (urlData?.goals && urlData?.goals.length)
        levelDatum.goals = (levelDatum.goals ?? []).concat(urlData?.goals)
    }

    level = Level({
      ui,
      screen,
      assets,
      parent: self,
      name: levelDatum.nick,
      datum: levelDatum,
      globalScope,
      active: !navigating,
      levelCompleted,
      playBackgroundMusic,
      tickDelta,
      isBubbleLevel: false,
      world: self,

      storage: playerStorage,
      savedLatex,
      urlData,
    })

    level.playOpenMusic()
    level.restart()

    if (ui.levelText) {
      ui.levelText.value = levelDatum.name
      ui.levelButtonString.innerHTML = levelDatum.name

      ui.levelInfoNameStr.innerHTML = levelDatum.name
      ui.levelInfoNickStr.innerHTML = levelDatum.nick
    }

    setNavigating(false)
  }

  function setNavigating(_navigating) {
    navigating = _navigating

    if (navigating) self.sendEvent('onToggleMap', [_navigating])

    editor.active = level.isEditor() && !navigating
    level.active = !navigating
    navigator.active = navigating

    if (!navigating) self.sendEvent('onToggleMap', [_navigating])

    ui.controlBar.setAttribute('hide', navigating)
    ui.navigatorFloatingBar.setAttribute('hide', !navigating)
    // ui.topBar.setAttribute('hide', navigating)

    if (navigating) {
      navigator.revealHighlightedLevels(levelDatum.nick)
      navigator.refreshBubbles()
      canvas.classList.add('map')
    } else {
      // ui.variablesBar.setAttribute('hide', true)
      canvas.classList.remove('map')

      navigator.showAll = false
      // if (navigator.showAllUsed)
      ui.showAllButton.setAttribute('hide', false)
    }
  }

  function makeTwitterSubmissionUrl() {
    return (
      'https://twitter.com/intent/tweet?text=' +
      encodeURIComponent(
<<<<<<< HEAD
        'Here’s my solution to a daily #sinerider puzzle! ' +
        levelDatum.nick +
        ' ' +
        level.currentLatex.replace(/\s/g, ''),
=======
        'I did it! #sinerider ' +
          levelDatum.nick +
          ' ' +
          level.currentLatex.replace(/\s/g, ''),
>>>>>>> 571eef2f
      )
    )
  }

  function openRedditModal() {
    ui.redditOpenModal.setAttribute('hide', false)
    let text = `#sinerider ${levelDatum.nick} \`${level.currentLatex.replace(
      /\s/g,
      '',
    )}\``
    ui.redditOpenCommand.setAttribute('value', text)
    // It would be nice to use this, but it doesn't work for whatever reason
    // navigator.clipboard.writeText(text)
    ui.redditOpenCommand.select()
    document.execCommand('copy')
  }

  function levelCompleted(soft = false) {
    setCompletionTime(runTime)

    const timeTaken = Math.round(runTime * 100) / 100
    const charCount = ui.mathFieldStatic.latex().length

    ui.timeTaken.innerHTML =
      timeTaken + ' second' + (timeTaken === 1 ? '' : 's')
    ui.charCount.innerHTML =
      charCount + ' character' + (charCount === 1 ? '' : 's')

    if (soft) {
      nextLevel(2.5)
    } else {
      ui.victoryBar.setAttribute('hide', false)
      ui.expressionEnvelope.setAttribute('hide', true)
      ui.showAllButton.setAttribute('hide', true)
    }

    const isPuzzle = true
    if ('isPuzzle' in levelDatum && levelDatum['isPuzzle']) {
      // hide next button
      ui.nextButton.setAttribute('hide', true)

      const puzzleMsgs = document.getElementsByClassName('puzzle-msg')
      for (let idx = 0; idx < puzzleMsgs.length; idx++) {
        puzzleMsgs[idx].setAttribute('hide', false)
      }

      $('#twitter-submission-url').setAttribute(
        'href',
        makeTwitterSubmissionUrl(),
      )

      console.log($('#submit-reddit-score'))
      $('#submit-reddit-score').onclick = openRedditModal

      ui.redditOpenCloseButton.onclick = () =>
        ui.redditOpenModal.setAttribute('hide', true)
    } else {
      ui.submitTwitterScoreDiv?.setAttribute('hide', true)
      ui.submitRedditScoreDiv?.setAttribute('hide', true)
    }
    levelBubble?.complete()
  }

  function transitionNavigating(_navigating, duration = 1, cb) {
    ui.veil.setAttribute('style', `transition-duration: ${duration}s;`)
    ui.veil.setAttribute('hide', false)

    if (_navigating) self.sendEvent('onLevelFadeOut', [_navigating, duration])
    else self.sendEvent('onMapFadeOut', [_navigating, duration])

    setTimeout(() => {
      // HACK: to fix camera flicker
      setTimeout(() => {
        ui.veil.setAttribute('style', `transition-duration: ${1}s;`)
        ui.veil.setAttribute('hide', true)
      }, 100)
      setNavigating(_navigating)

      if (_navigating) self.sendEvent('onMapFadeIn', [_navigating, duration])
      else self.sendEvent('onLevelFadeIn', [_navigating, duration])

      if (cb) cb()
    }, duration * 1000)
  }

  function nextLevel(transitionDuration = 1) {
    if ('isPuzzle' in levelDatum && levelDatum['isPuzzle']) {
      ui.victoryBar.setAttribute('hide', true)
      stopRunning(false)
      level.restart()
    } else {
      transitionNavigating(true, transitionDuration, () => {
        stopRunning(false)
      })
    }
  }

  function onClickNextButton() {
    assets.sounds.next_button.play()
    nextLevel()
  }

  function getEditing() {
    return editing
  }

  function setEditing(_editing) {
    editing = _editing
  }

  function startRunning(
    playSound = true,
    hideNavigator = true,
    disableExpressionEditing = true,
  ) {
    running = true
    setCompletionTime(null)

    ui.mathField.blur()
    ui.expressionEnvelope.setAttribute('disabled', disableExpressionEditing)
    ui.menuBar.setAttribute('hide', true)

    ui.runButton.setAttribute('hide', true)
    ui.stopButton.setAttribute('hide', false)
    if (hideNavigator) ui.navigatorButton.setAttribute('hide', true)
    ui.resetButton.setAttribute('hide', true)
    ui.tryAgainButton.setAttribute('hide', true)

    if (playSound) assets.sounds.start_running.play()

    self.sendEvent('startRunning', [])

    requestDraw()
  }

  function setCompletionTime(t) {
    completionTime = t
    ui.completionTime.innerHTML = t
  }

  function stopRunning(playSound = true) {
    runTime = 0
    running = false
    setCompletionTime(null)

    ui.mathField.blur()
    ui.expressionEnvelope.setAttribute('disabled', false)
    ui.menuBar.setAttribute('hide', false)
    ui.victoryBar.setAttribute('hide', true)

    ui.controlBar.setAttribute('hide', navigating)
    ui.navigatorButton.setAttribute('hide', false)
    ui.expressionEnvelope.setAttribute('hide', false)
    ui.runButton.setAttribute('hide', false)
    ui.tryAgainButton.setAttribute('hide', true)
    ui.stopButton.setAttribute('hide', true)
    ui.resetButton.setAttribute('hide', false)

    if (!navigating) {
      // HACK: Timed to avoid bug in Safari (at least) that causes whole page to be permanently offset when off-screen text input is focused
      setTimeout(() => ui.expressionText.focus(), 250)
    }

    if (playSound) assets.sounds.stop_running.play()

    self.sendEvent('stopRunning', [])

    requestDraw()
  }

  function toggleRunning() {
    if (running) stopRunning()
    else startRunning()
  }

  function generateRandomLevel() {
    const goals = []
    // Skew towards 3-goal levels, with potential for as many as 7
    const goalCount = _.random(_.random(2, 3), _.random(3, 7))

    // Generate goals at random locations
    for (let i = 0; i < goalCount; i++) {
      let x = 0
      let y = 0

      const type = Math.random() < 1 / (goalCount + 1) ? 'dynamic' : 'fixed'

      do {
        x = _.random(-16, 16)
        y = _.random(-12, 12)
      } while (
        _.find(goals, (v) => {
          const d = Math.sqrt(Math.pow(x - v.x, 2) + Math.pow(y - v.y, 2))

          if (type == 'dynamic' && v.type == 'dynamic') {
            if (Math.abs(v.x - x) < 1.5) return true
          } else if (type == 'dynamic' || v.type == 'dynamic') {
            if (Math.abs(v.x - x) < 1.5) return true
          } else {
            if (d <= 1.9) return true
          }
        })
      )

      goals.push({
        x,
        y,
        type,
      })
    }

    // Apply ordering to goals
    {
      const alphabet = 'ABCDEFGHIJKLMNOPQRSTUVWXYZ'.split('')

      const ordered =
        Math.random() < 0.5 ||
        _.filter(goals, (v) => v.type == 'dynamic').length > 1
      const orderCount = !ordered ? 0 : Math.max(2, _.random(0, goalCount))

      let i = 0
      let a = [...goals]
      while (i < orderCount) {
        i++

        a = _.shuffle(a)
        const v = a.pop()

        if (alphabet[0] == 'A' && i == orderCount) v.order = 'B'
        else if (Math.random() < 0.5) v.order = alphabet[0]
        else v.order = alphabet.shift()
      }
    }

    // Guarantee that there is never more than one unordered dynamic goal
    {
      let unorderedDynamicGoals = 0
      for (goal of goals) {
        if (goal.type == 'dynamic') {
          if (unorderedDynamicGoals > 0) goal.type = 'fixed'
          unorderedDynamicGoals++
        }
      }
    }

    const sledderCount =
      goalCount > 2 && Math.random() < 0.5 ? _.random(1, 2) : 1
    const sledders = []
    const sledderAssets = [
      'images.ada_sled',
      'images.jack_sled',
      'images.ada_jack_sled',
    ]

    for (let i = 0; i < sledderCount; i++) {
      let sledderX

      do {
        sledderX = _.random(-16, 16)
      } while (
        _.find(goals, (v) => Math.abs(v.x - sledderX) < 1.5) ||
        _.find(sledders, (v) => Math.abs(v.x - sledderX) < 3.5)
      )

      sledders.push({
        x: sledderX,
        asset: sledderCount == 1 ? _.sample(sledderAssets) : sledderAssets[i],
      })
    }

    const biome = _.sample([
      'westernSlopes',
      'valleyParabola',
      'eternalCanyon',
      'sinusoidalDesert',
      'logisticDunes',
      'hilbertDelta',
    ])

    return {
      name: 'Random Level',
      nick: 'RANDOM',
      drawOrder: LAYERS.level,
      x: -10,
      y: 0,
      defaultExpression: '0',
      goals,
      sledders,
      biome,
    }
  }

  function generatePuzzleLevel(urlData) {
    return {
      isPuzzle: true,
      name: urlData.name,
      nick: urlData.nick,
      drawOrder: LAYERS.level,
      slider: urlData.slider,
      x: urlData.x,
      y: urlData.y,
      biome: urlData.biome,
      colors: urlData.colors,
      defaultExpression: urlData.defaultExpression,
      expressionOverride: urlData.expressionOverride,
      hint: urlData.hint,
      goals: urlData.goals,
      sledders: urlData.sledders,
      sprites: urlData.sprites,
    }
  }

  function playBackgroundMusic(datum, level) {
    let asset

    if (!_.isObject(datum)) datum = { asset: datum }

    asset = datum.asset

    if (asset == backgroundMusicAsset) return

    if (backgroundMusicSound != null) {
      backgroundMusicSound.fadeDestroy()
      backgroundMusicAsset = null
      backgroundMusicSound = null
    }

    if (asset == null) return

    backgroundMusicAsset = asset
    backgroundMusicSound = Sound({
      asset,
      assets,
      level,
      name: 'Sound ' + asset,
      parent: self,
      loop: true,
      fadeOnNavigating: false,
      ...datum,
    })
  }

  function onClickMapButton() {
    transitionNavigating(!navigating)
    assets.sounds.map_button.play()
  }

  function onResetConfirm() {
    level.restart()
    assets.sounds.restart_button.play()
  }

  function onMathFieldFocus() {
    self.sendEvent('mathFieldFocused')
  }

  function onMathFieldBlur() {
    self.sendEvent('mathFieldBlurred')
  }

  function onGridlinesDeactive() {
    self.sendEvent('disableGridlines')
  }
  function onGridlinesActive() {
    self.sendEvent('enableGridlines')
  }
  function onCoordinate(x, y) {
    self.sendEvent('setCoordinates', [x, y])
  }

  return self.mix({
    start,
    tick,
    draw,

    globalScope,

    _startRunning: startRunning,
    _stopRunning: stopRunning,
    toggleRunning,

    nextLevel,
    setLevel,

    clickableContext,

    setNavigating,
    transitionNavigating,

    onClickMapButton,
    onResetConfirm,
    onClickNextButton,

    onMathFieldFocus,
    onMathFieldBlur,

    onGridlinesActive,
    onGridlinesDeactive,
    onCoordinate,

    get navigator() {
      return navigator
    },
    get running() {
      return running
    },

    get editing() {
      return editing
    },
    set editing(v) {
      setEditing(v)
    },

    get level() {
      return level
    },

    get navigating() {
      return navigating
    },
    set navigating(v) {
      setNavigating(v)
    },
  })
}<|MERGE_RESOLUTION|>--- conflicted
+++ resolved
@@ -277,17 +277,10 @@
     return (
       'https://twitter.com/intent/tweet?text=' +
       encodeURIComponent(
-<<<<<<< HEAD
-        'Here’s my solution to a daily #sinerider puzzle! ' +
-        levelDatum.nick +
-        ' ' +
-        level.currentLatex.replace(/\s/g, ''),
-=======
         'I did it! #sinerider ' +
           levelDatum.nick +
           ' ' +
           level.currentLatex.replace(/\s/g, ''),
->>>>>>> 571eef2f
       )
     )
   }
