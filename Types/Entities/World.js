function World(spec) {
  const self = Entity(spec, 'World')

  const {
    ui,
    screen,
    levelData,
    requestDraw,
    tickDelta,
    version,
  } = spec

  let running = false
  let runTime = 0

  const globalScope = {
    get t() {return runTime},
    dt: tickDelta,
    lerp: (a, b, t) => {
      t = math.clamp01(t)
      return a*(1-t)+b*t
    },

    get running() {return running},
  }

  let navigating = false
  let editing = false

<<<<<<< HEAD
  let quad = null

  function loadQuad() {
    let canvas = document.createElement('canvas')
    canvas.width = 1000
    canvas.height = 1000
    quad = Sunset(canvas, assets)
  } 

=======
>>>>>>> 645c3965
  const assets = Assets({
    paths: spec.assets,
    callbacks: {
      complete: assetsComplete,
      progress: assetsProgress,
    }
  })

  const clickableContext = ClickableContext({
    entity: self,
  })

  let navigator

  let level
  let levelDatum
  let levelBubble

  function start() {
  }

  function tick() {
    if (window.innerHeight != screen.height || window.innerWidth != screen.width)
      screen.resize()

    if (running) runTime += tickDelta
  }

  function draw() {
  }

  function loadingVeilClicked() {
  // console.log(`Loading veil clicked`)

    ui.loadingVeil.setAttribute('hide', true)

    navigator = Navigator({
      ui,
      screen,
      assets,
      levelData,
      getEditing,
      setLevel,
      quad,
      active: false,
      parent: self,
    })

    if (_.endsWith(location.href, '#random'))
      setLevel('RANDOM')
    else
      setLevel(levelData[0].nick)
  }

  function assetsComplete() {
<<<<<<< HEAD
    console.log(`All World assets loaded`)
    loadQuad()
=======
  // console.log(`All World assets loaded`)
>>>>>>> 645c3965

    ui.loadingVeilString.innerHTML = 'click to begin'
    ui.loadingVeil.addEventListener('click', loadingVeilClicked)
  }

  function assetsProgress(progress, total) {
  // console.log(`Loaded ${progress} of ${total} assets`)

    ui.loadingVeilString.innerHTML = `loading…<br>${Math.round(100*progress/total)}%`
  }

  function setLevel(nick) {
    if (level) level.destroy()

    levelBubble = navigator.getBubbleByNick(nick)

    if (nick == 'RANDOM')
      levelDatum = generateRandomLevel()
    else
      levelDatum = _.find(levelData, v => v.nick == nick)

<<<<<<< HEAD

    const isConstantLake = nick === 'SLOPE_CONVERSATION_1'

=======
>>>>>>> 645c3965
    level = Level({
      ui,
      screen,
      assets,
      parent: self,
      name: levelDatum.nick,
      datum: levelDatum,
      globalScope,
      active: !navigating,
      levelCompleted,
      tickDelta,
      quad,
      drawOrder: 1,
      isConstantLake,
    })

<<<<<<< HEAD
    // Constant lake shader
    console.log(nick)
    if (nick === 'SLOPE_CONVERSATION_1') {
      Shader({
          parent: self,
          quad,
          drawOrder: -1000000,
      })
    }

=======
    level.playOpenMusic()
>>>>>>> 645c3965
    level.reset()

    ui.levelText.value = levelDatum.name
    ui.levelButtonString.innerHTML = levelDatum.name

    setNavigating(false)
  }

  function setNavigating(_navigating) {
    navigating = _navigating

    level.active = !navigating
    navigator.active = navigating

    ui.controlBar.setAttribute('hide', navigating)
    ui.navigatorFloatingBar.setAttribute('hide', !navigating)
    // ui.topBar.setAttribute('hide', navigating)

    if (navigating) {
      navigator.revealHighlightedLevels(levelDatum.nick)
      navigator.refreshBubbles()
    }
    else {
      // ui.variablesBar.setAttribute('hide', true)

      navigator.showAll = false
      // if (navigator.showAllUsed)
        ui.showAllButton.setAttribute('hide', false)
    }
  }

  function levelCompleted() {
  // console.log(`Level ${levelDatum.nick} completed`)

    ui.victoryBar.setAttribute('hide', false)
    ui.controlBar.setAttribute('hide', true)
    ui.showAllButton.setAttribute('hide', true)

    levelBubble.complete()
  }

  function transitionNavigating(_navigating, duration=1, cb) {
    ui.veil.setAttribute('hide', false)
    setTimeout(() => {
      // HACK: to fix camera flicker
      setTimeout(() => {
        ui.veil.setAttribute('hide', true)
      }, 100)
      setNavigating(_navigating)

      if (cb) cb()
    }, duration*1000)
  }

  function nextLevel() {
    assets.sounds.next_button.play()
    transitionNavigating(true, 1, () => {
      stopRunning(false)
    })
  }

  function getEditing() {
    return editing
  }

  function setEditing(_editing) {
    editing = _editing
  }

  function startRunning() {
    running = true

    ui.mathField.blur()
    ui.expressionEnvelope.setAttribute('disabled', true)
    ui.menuBar.setAttribute('hide', true)

    ui.runButton.setAttribute('hide', true)
    ui.stopButton.setAttribute('hide', false)
    ui.topBar.setAttribute('hide', true)
    ui.resetButton.setAttribute('hide', true)

    assets.sounds.start_running.play()

    self.sendEvent('startRunning', [])

    requestDraw()
  }

  function stopRunning(playSound=true) {
    runTime = 0
    running = false

    ui.mathField.blur()
    ui.expressionEnvelope.setAttribute('disabled', false)
    ui.menuBar.setAttribute('hide', false)
    ui.victoryBar.setAttribute('hide', true)

    ui.controlBar.setAttribute('hide', navigating)
    ui.topBar.setAttribute('hide', false)
    ui.runButton.setAttribute('hide', false)
    ui.stopButton.setAttribute('hide', true)
    ui.resetButton.setAttribute('hide', false)

    if (!navigating) {
      // HACK: Timed to avoid bug in Safari (at least) that causes whole page to be permanently offset when off-screen text input is focused
      setTimeout(() => ui.expressionText.focus(), 250)
    }

    if (playSound)
      assets.sounds.stop_running.play()

    self.sendEvent('stopRunning', [])

    requestDraw()
  }

  function toggleRunning() {
    if (running) stopRunning()
    else startRunning()
  }

  function generateRandomLevel() {
    const goalCount = _.random(2, 5)
    const goals = []

    for (let i = 0; i < goalCount; i++) {
      const goalPosition = {}

      do {
        goalPosition.x = _.random(-10, 10)
        goalPosition.y = _.random(-10, 10)
      } while (_.find(goals, v => v.x == goalPosition.x && v.y == goalPosition.y))

      goals.push(goalPosition)
    }

    const sledderCount = 1
    const sledders = []

    for (let i = 0; i < sledderCount; i++) {
      let sledderX

      do {
        sledderX = _.random(-10, 10)
      } while (_.find(goals, v => v.x == sledderX) || _.find(sledders, v => v.x == sledderX))

      sledders.push({x: sledderX})
    }

    const biomes = _.values(Colors.biomes)

    return {
      name: 'Random Level',
      nick: 'RANDOM',
      x: -10,
      y: 0,
      colors: biomes[_.random(0, biomes.length)],
      defaultExpression: '0',
      hint: 'Soft eyes, grasshopper.',
      goals,
      sledders,
    }
  }

  function onClickMapButton() {
    transitionNavigating(!navigating)
    assets.sounds.map_button.play()
  }

  function onClickResetButton() {
    level.reset()
    assets.sounds.restart_button.play()
  }

  function onMathFieldFocus() {
    self.sendEvent('mathFieldFocused')
  }

  function onMathFieldBlur() {
    self.sendEvent('mathFieldBlurred')
  }

  return self.mix({
    start,
    tick,
    draw,

    toggleRunning,

    nextLevel,
    setLevel,

    clickableContext,

    setNavigating,
    transitionNavigating,

    onClickMapButton,
    onClickResetButton,

    onMathFieldFocus,
    onMathFieldBlur,

    get navigator() {return navigator},

    get editing() {return editing},
    set editing(v) {setEditing(v)},

    get level() {return level},

    get navigating() {return navigating},
    set navigating(v) {setNavigating(v)},
  })
}<|MERGE_RESOLUTION|>--- conflicted
+++ resolved
@@ -27,7 +27,6 @@
   let navigating = false
   let editing = false
 
-<<<<<<< HEAD
   let quad = null
 
   function loadQuad() {
@@ -37,8 +36,6 @@
     quad = Sunset(canvas, assets)
   } 
 
-=======
->>>>>>> 645c3965
   const assets = Assets({
     paths: spec.assets,
     callbacks: {
@@ -94,12 +91,8 @@
   }
 
   function assetsComplete() {
-<<<<<<< HEAD
     console.log(`All World assets loaded`)
     loadQuad()
-=======
-  // console.log(`All World assets loaded`)
->>>>>>> 645c3965
 
     ui.loadingVeilString.innerHTML = 'click to begin'
     ui.loadingVeil.addEventListener('click', loadingVeilClicked)
@@ -121,12 +114,6 @@
     else
       levelDatum = _.find(levelData, v => v.nick == nick)
 
-<<<<<<< HEAD
-
-    const isConstantLake = nick === 'SLOPE_CONVERSATION_1'
-
-=======
->>>>>>> 645c3965
     level = Level({
       ui,
       screen,
@@ -138,25 +125,10 @@
       active: !navigating,
       levelCompleted,
       tickDelta,
-      quad,
       drawOrder: 1,
-      isConstantLake,
     })
 
-<<<<<<< HEAD
-    // Constant lake shader
-    console.log(nick)
-    if (nick === 'SLOPE_CONVERSATION_1') {
-      Shader({
-          parent: self,
-          quad,
-          drawOrder: -1000000,
-      })
-    }
-
-=======
     level.playOpenMusic()
->>>>>>> 645c3965
     level.reset()
 
     ui.levelText.value = levelDatum.name
