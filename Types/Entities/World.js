let assets, globalScope

function World(spec) {
  const self = Entity(spec, 'World')
  const { ui, screen, levelData, requestDraw, tickDelta, version } = spec

  const storage = PlayerStorage()

  let running = false
  let runTime = 0
  let completionTime = null

  const quads = {}

  globalScope = {
    customT: 0,

    get t() {
      return running ? runTime : globalScope.customT
    },

    get T() {
      return runTime
    },

    set runTime(_runTime) {
      runTime = _runTime
    },

    timescale: 1,
    get dt() {
      return tickDelta * globalScope.timescale
    },

    lerp: (a, b, t) => {
      t = math.clamp01(t)
      return a * (1 - t) + b * t
    },

    get running() {
      return running
    },

    get quads() {
      return quads
    },

    get completionTime() {
      return completionTime
    },
  }

  let navigating = false
  let editing = false

  function loadQuad() {
    quads.water = WaterQuad(assets)
    quads.sunset = SunsetQuad('(sin(x)-(y-2)*i)*i/2', assets)
    quads.volcano = VolcanoQuad(assets)
    quads.volcanoSunset = VolcanoSunsetQuad(
      '((sin(x)*i)/2)+(x/4)+((y*i)/5)',
      assets,
    )
    quads.lava = LavaQuad(assets)
  }

  assets = Assets({
    paths: spec.assets,
    callbacks: {
      complete: assetsComplete,
      progress: assetsProgress,
    },
  })

  const clickableContext = ClickableContext({
    entity: self,
  })

  let backgroundMusicAsset = null
  let backgroundMusicSound = null

  let navigator

  let level
  let levelDatum
  let levelBubble

  function start() {
    // Only show the level info if we're not in debug
    if (!window.location.hostname.endsWith('sinerider.com')) {
      ui.levelInfoDiv.setAttribute('hide', false)
      ui.hideLevelInfoButton.addEventListener('click', hideLevelInfoClicked)
    }
  }

  function tick() {
    if (
      window.innerHeight != screen.height ||
      window.innerWidth != screen.width
    )
      screen.resize()

    if (running) runTime += tickDelta
  }

  function draw() {}

  function hideLevelInfoClicked() {
    ui.levelInfoDiv.setAttribute('hide', true)
  }

  function loadingVeilClicked() {
    ui.loadingVeil.setAttribute('hide', true)

    navigator = Navigator({
      ui,
      screen,
      assets,
      levelData,
      getEditing,
      setLevel,
      active: false,
      parent: self,
      drawOrder: LAYERS.navigator,
    })

    const url = new URL(location)

    if (url.search) {
      try {
        urlData = JSON.parse(LZString.decompressFromBase64(url.search.slice(1)))
        setLevel(urlData.nick, urlData)
        return
      } catch (err) {
        // TODO: Maybe switch to modal
        alert('Sorry, this URL is malformed :(')
      }
    }

    if (_.endsWith(location.href, '#random')) setLevel('RANDOM')
    else setLevel(levelData[0].nick)
  }

  function assetsComplete() {
    loadQuad()

    ui.loadingVeilString.innerHTML = 'click to begin'
    ui.loadingVeil.addEventListener('click', loadingVeilClicked)
  }

  function assetsProgress(progress, total) {
    ui.loadingVeilString.innerHTML = `loading…<br>${Math.round(
      (100 * progress) / total,
    )}%`
  }

  function setLevel(nick, urlData = null) {
    if (level) level.destroy()

    levelBubble = navigator.getBubbleByNick(nick)

    if (nick == 'RANDOM') levelDatum = generateRandomLevel()
    else levelDatum = _.find(levelData, (v) => v.nick == nick)

    const savedLatex = urlData?.savedLatex ?? storage.getLevel(nick)?.savedLatex

    if (urlData?.goals && urlData?.goals.length)
      levelDatum.goals = (levelDatum.goals ?? []).concat(urlData?.goals)

    level = Level({
      ui,
      screen,
      assets,
      parent: self,
      name: levelDatum.nick,
      datum: levelDatum,
      globalScope,
      active: !navigating,
      levelCompleted,
      playBackgroundMusic,
      tickDelta,
      isBubbleLevel: false,
      world: self,

      storage,
      savedLatex,
      urlData,
    })

    level.playOpenMusic()
    level.restart()

    ui.levelText.value = levelDatum.name
    ui.levelButtonString.innerHTML = levelDatum.name

    ui.levelInfoNameStr.innerHTML = levelDatum.name
    ui.levelInfoNickStr.innerHTML = levelDatum.nick

    setNavigating(false)
  }

  function setNavigating(_navigating) {
    navigating = _navigating

    if (navigating) self.sendEvent('onToggleMap', [_navigating])

    editor.active = level.isEditor() && !navigating
    level.active = !navigating
    navigator.active = navigating

    if (!navigating) self.sendEvent('onToggleMap', [_navigating])

    ui.controlBar.setAttribute('hide', navigating)
    ui.navigatorFloatingBar.setAttribute('hide', !navigating)
    // ui.topBar.setAttribute('hide', navigating)

    if (navigating) {
      navigator.revealHighlightedLevels(levelDatum.nick)
      navigator.refreshBubbles()
    } else {
      // ui.variablesBar.setAttribute('hide', true)

      navigator.showAll = false
      // if (navigator.showAllUsed)
      ui.showAllButton.setAttribute('hide', false)
    }
  }

  function levelCompleted(soft = false) {
    setCompletionTime(runTime)

    ui.timeTaken.innerHTML = Math.round(runTime * 100) / 100
    ui.charCount.innerHTML = ui.mathFieldStatic.latex().length

    if (soft) {
      nextLevel(2.5)
    } else {
      ui.victoryBar.setAttribute('hide', false)
      ui.expressionEnvelope.setAttribute('hide', true)
      ui.showAllButton.setAttribute('hide', true)
    }

    levelBubble.complete()
  }

  function transitionNavigating(_navigating, duration = 1, cb) {
    ui.veil.setAttribute('style', `transition-duration: ${duration}s;`)
    ui.veil.setAttribute('hide', false)

    if (_navigating) self.sendEvent('onLevelFadeOut', [_navigating, duration])
    else self.sendEvent('onMapFadeOut', [_navigating, duration])

    setTimeout(() => {
      // HACK: to fix camera flicker
      setTimeout(() => {
        ui.veil.setAttribute('style', `transition-duration: ${1}s;`)
        ui.veil.setAttribute('hide', true)
      }, 100)
      setNavigating(_navigating)

      if (_navigating) self.sendEvent('onMapFadeIn', [_navigating, duration])
      else self.sendEvent('onLevelFadeIn', [_navigating, duration])

      if (cb) cb()
    }, duration * 1000)
  }

  function nextLevel(transitionDuration = 1) {
    transitionNavigating(true, transitionDuration, () => {
      stopRunning(false)
    })
  }

  function onClickNextButton() {
    assets.sounds.next_button.play()
    nextLevel()
  }

  function getEditing() {
    return editing
  }

  function setEditing(_editing) {
    editing = _editing
  }

<<<<<<< HEAD
  ui.timeSlider.addEventListener('input', function() {
    runTime = ui.timeSlider.value / 10;
  });
  ui.timeSlider.addEventListener('change', function() {
    runTime = 0;
    ui.timeSlider.value = 0;
  });

  function startRunning(playSound = true, hideNavigator = true, disableExpressionEditing = true) {
    //runTime = 0
=======
  function startRunning(
    playSound = true,
    hideNavigator = true,
    disableExpressionEditing = true,
  ) {
>>>>>>> 85422742
    running = true
    setControlBarOpacity(false)
    setCompletionTime(null)

    ui.mathField.blur()
    ui.expressionEnvelope.setAttribute('disabled', disableExpressionEditing)
    ui.menuBar.setAttribute('hide', true)
    
    ui.junction.setAttribute('hide', true)
    ui.timeSlider.setAttribute('hide', true)
    ui.runButton.setAttribute('hide', true)
    ui.stopButton.setAttribute('hide', false)
    if (hideNavigator) ui.navigatorButton.setAttribute('hide', true)
    ui.resetButton.setAttribute('hide', true)
    ui.tryAgainButton.setAttribute('hide', true)
    ui.dottedMathContainer.setAttribute('hide', true)

    if (playSound) assets.sounds.start_running.play()

    self.sendEvent('startRunning', [])

    requestDraw()
  }

  function setCompletionTime(t) {
    completionTime = t
    ui.completionTime.innerHTML = t
  }

  function stopRunning(playSound = true) {
    runTime = 0
    running = false
    setCompletionTime(null)
    setControlBarOpacity(true)

    ui.timeSlider.setAttribute('hide', false)
    ui.mathField.blur()
    ui.expressionEnvelope.setAttribute('disabled', false)
    ui.menuBar.setAttribute('hide', false)
    ui.victoryBar.setAttribute('hide', true)

    ui.junction.setAttribute('hide', false)
    ui.controlBar.setAttribute('hide', navigating)
    ui.navigatorButton.setAttribute('hide', false)
    ui.expressionEnvelope.setAttribute('hide', false)
    ui.runButton.setAttribute('hide', false)
    ui.tryAgainButton.setAttribute('hide', true)
    ui.stopButton.setAttribute('hide', true)
    ui.resetButton.setAttribute('hide', false)

    if (!navigating) {
      // HACK: Timed to avoid bug in Safari (at least) that causes whole page to be permanently offset when off-screen text input is focused
      setTimeout(() => ui.expressionText.focus(), 250)
    }

    if (playSound) assets.sounds.stop_running.play()

    self.sendEvent('stopRunning', [])

    requestDraw()
  }

  function toggleRunning() {
    if (running) stopRunning()
    else startRunning()
  }
  function setControlBarOpacity(visible){
    if(visible){
      ui.controlBar.setAttribute('style', 'background: white;')
    }else{
      ui.controlBar.setAttribute('style', 'background: rgba(0,0,0,0);')
    }
  }
  function generateRandomLevel() {
    const goalCount = _.random(2, 5)
    const goals = []

    for (let i = 0; i < goalCount; i++) {
      const goalPosition = {}

      do {
        goalPosition.x = _.random(-10, 10)
        goalPosition.y = _.random(-10, 10)
      } while (
        _.find(goals, (v) => v.x == goalPosition.x && v.y == goalPosition.y)
      )

      goals.push(goalPosition)
    }

    const sledderCount = 1
    const sledders = []

    for (let i = 0; i < sledderCount; i++) {
      let sledderX

      do {
        sledderX = _.random(-10, 10)
      } while (
        _.find(goals, (v) => v.x == sledderX) ||
        _.find(sledders, (v) => v.x == sledderX)
      )

      sledders.push({ x: sledderX })
    }

    const biomes = _.values(Colors.biomes)

    return {
      name: 'Random Level',
      nick: 'RANDOM',
      drawOrder: LAYERS.level,
      x: -10,
      y: 0,
      colors: biomes[_.random(0, biomes.length)],
      defaultExpression: '0',
      hint: 'Soft eyes, grasshopper.',
      goals,
      sledders,
    }
  }

  function playBackgroundMusic(datum, level) {
    let asset

    if (!_.isObject(datum)) datum = { asset: datum }

    asset = datum.asset

    if (asset == backgroundMusicAsset) return

    if (backgroundMusicSound != null) {
      backgroundMusicSound.fadeDestroy()
      backgroundMusicAsset = null
      backgroundMusicSound = null
    }

    if (asset == null) return

    backgroundMusicAsset = asset
    backgroundMusicSound = Sound({
      asset,
      assets,
      level,
      name: 'Sound ' + asset,
      parent: self,
      loop: true,
      fadeOnNavigating: false,
      ...datum,
    })

    console.log(`Playing sound ${backgroundMusicAsset}`)
  }

  function onClickMapButton() {
    transitionNavigating(!navigating)
    assets.sounds.map_button.play()
  }

  function onClickResetButton() {
    level.restart()
    assets.sounds.restart_button.play()
  }

  function onMathFieldFocus() {
    self.sendEvent('mathFieldFocused')
  }

  function onMathFieldBlur() {
    self.sendEvent('mathFieldBlurred')
  }

  function onGridlinesDeactive() {
    self.sendEvent('disableGridlines')
  }
  function onGridlinesActive() {
    self.sendEvent('enableGridlines')
  }
  function onCoordinate(x, y) {
    self.sendEvent('setCoordinates', [x, y])
  }

  return self.mix({
    start,
    tick,
    draw,

    globalScope,

    _startRunning: startRunning,
    _stopRunning: stopRunning,
    toggleRunning,

    nextLevel,
    setLevel,

    clickableContext,

    setNavigating,
    transitionNavigating,

    onClickMapButton,
    onClickResetButton,
    onClickNextButton,

    onMathFieldFocus,
    onMathFieldBlur,

    onGridlinesActive,
    onGridlinesDeactive,
    onCoordinate,

    get navigator() {
      return navigator
    },
    get running() {
      return running
    },

    get editing() {
      return editing
    },
    set editing(v) {
      setEditing(v)
    },

    get level() {
      return level
    },

    get navigating() {
      return navigating
    },
    set navigating(v) {
      setNavigating(v)
    },
  })
}<|MERGE_RESOLUTION|>--- conflicted
+++ resolved
@@ -284,7 +284,6 @@
     editing = _editing
   }
 
-<<<<<<< HEAD
   ui.timeSlider.addEventListener('input', function() {
     runTime = ui.timeSlider.value / 10;
   });
@@ -294,14 +293,6 @@
   });
 
   function startRunning(playSound = true, hideNavigator = true, disableExpressionEditing = true) {
-    //runTime = 0
-=======
-  function startRunning(
-    playSound = true,
-    hideNavigator = true,
-    disableExpressionEditing = true,
-  ) {
->>>>>>> 85422742
     running = true
     setControlBarOpacity(false)
     setCompletionTime(null)
