--- conflicted
+++ resolved
@@ -32,7 +32,7 @@
   function loadQuad() {
     let canvas = document.createElement('canvas')
     canvas.width = 1000
-    canvas.height = 1000
+    canvas.height = innerHeight / innerWidth * canvas.width
     quad = Sunset(canvas, assets)
   } 
 
@@ -98,7 +98,6 @@
   }
 
   function assetsProgress(progress, total) {
-
     ui.loadingVeilString.innerHTML = `loading…<br>${Math.round(100*progress/total)}%`
   }
 
@@ -123,11 +122,8 @@
       active: !navigating,
       levelCompleted,
       tickDelta,
-<<<<<<< HEAD
-      isBubbleLevel:false
-=======
-      drawOrder: 1,
->>>>>>> 72fd4f6f
+      isBubbleLevel: false,
+      quad,
     })
 
     level.playOpenMusic()
