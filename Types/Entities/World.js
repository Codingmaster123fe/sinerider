let assets, globalScope

function World(spec) {
  const self = Entity(spec, 'World')
  const { ui, screen, levelData, requestDraw, tickDelta, version } = spec

  const storage = PlayerStorage()

  let running = false
  let runTime = 0
  let completionTime = null

  const quads = {}

  globalScope = {
    customT: 0,

    get t() {
      return running ? runTime : globalScope.customT
    },

    get T() {
      return runTime
    },

    set runTime(_runTime) {
      runTime = _runTime
    },

    timescale: 1,
    get dt() {
      return tickDelta * globalScope.timescale
    },

    lerp: (a, b, t) => {
      t = math.clamp01(t)
      return a * (1 - t) + b * t
    },

    get running() {
      return running
    },

    get quads() {
      return quads
    },

    get completionTime() {
      return completionTime
    },
  }

  let navigating = false
  let editing = false

  function loadQuad() {
    quads.water = WaterQuad(assets)
    quads.sunset = SunsetQuad('(sin(x)-(y-2)*i)*i/2', assets)
    quads.volcano = VolcanoQuad(assets)
    quads.volcanoSunset = VolcanoSunsetQuad(
      '((sin(x)*i)/2)+(x/4)+((y*i)/5)',
      assets,
    )
    quads.lava = LavaQuad(assets)
  }

  assets = Assets({
    paths: spec.assets,
    callbacks: {
      complete: assetsComplete,
      progress: assetsProgress,
    },
  })

  const clickableContext = ClickableContext({
    entity: self,
  })

  let backgroundMusicAsset = null
  let backgroundMusicSound = null

  let navigator

  let level
  let levelDatum
  let levelBubble

  function start() {
    // Only show the level info if we're not in debug
    if (!window.location.hostname.endsWith('sinerider.com')) {
      ui.levelInfoDiv.setAttribute('hide', false)
      ui.hideLevelInfoButton.addEventListener('click', hideLevelInfoClicked)
    }
  }

  function tick() {
    if (!self.drawArrayIsUnsorted) self.sortDrawArray()
    if (
      window.innerHeight != screen.height ||
      window.innerWidth != screen.width
    )
      screen.resize()

    if (running){
      runTime += tickDelta
      ui.timeSlider.value = runTime*10
    } 
  }

  function draw() {
    levelBubblesDrawn = 0
  }

  function hideLevelInfoClicked() {
    ui.levelInfoDiv.setAttribute('hide', true)
  }

  function loadingVeilClicked() {
    ui.loadingVeil.setAttribute('hide', true)

    navigator = Navigator({
      ui,
      screen,
      assets,
      levelData,
      getEditing,
      setLevel,
      active: false,
      parent: self,
      drawOrder: LAYERS.navigator,
    })

    const url = new URL(location)

    if (url.search) {
      try {
        urlData = JSON.parse(LZString.decompressFromBase64(url.search.slice(1)))
        setLevel(urlData.nick, urlData)

        // Very stupid, maybe Navigator should just be instantiated after this block?
        const bubble = navigator.getBubbleByNick(urlData.nick)
        if (bubble) navigator.initialBubble = bubble

        return
      } catch (err) {
        console.error('Error loading url:', err)
        // TODO: Maybe switch to modal
        alert('Sorry, this URL is malformed :(')
      }
    }

    if (_.endsWith(location.href, '#random')) setLevel('RANDOM')
    else setLevel(levelData[0].nick)
  }

  function assetsComplete() {
    loadQuad()

    ui.loadingVeilString.innerHTML = 'click to begin'
    ui.loadingVeil.addEventListener('click', loadingVeilClicked)
  }

  function assetsProgress(progress, total) {
    ui.loadingVeilString.innerHTML = `loading…<br>${Math.round(
      (100 * progress) / total,
    )}%`
  }

  function setLevel(nick, urlData = null) {
    if (level) level.destroy()

    levelBubble = navigator.getBubbleByNick(nick)

    if (nick == 'RANDOM') levelDatum = generateRandomLevel()
    else levelDatum = _.find(levelData, (v) => v.nick == nick)

    const savedLatex = urlData?.savedLatex ?? storage.getLevel(nick)?.savedLatex

    if (urlData?.goals && urlData?.goals.length)
      levelDatum.goals = (levelDatum.goals ?? []).concat(urlData?.goals)

    level = Level({
      ui,
      screen,
      assets,
      parent: self,
      name: levelDatum.nick,
      datum: levelDatum,
      globalScope,
      active: !navigating,
      levelCompleted,
      playBackgroundMusic,
      tickDelta,
      isBubbleLevel: false,
      world: self,

      storage,
      savedLatex,
      urlData,
    })

    level.playOpenMusic()
    level.restart()

    ui.levelText.value = levelDatum.name
    ui.levelButtonString.innerHTML = levelDatum.name

    ui.levelInfoNameStr.innerHTML = levelDatum.name
    ui.levelInfoNickStr.innerHTML = levelDatum.nick

    setNavigating(false)
  }

  function setNavigating(_navigating) {
    navigating = _navigating

    if (navigating) self.sendEvent('onToggleMap', [_navigating])

    editor.active = level.isEditor() && !navigating
    level.active = !navigating
    navigator.active = navigating

    if (!navigating) self.sendEvent('onToggleMap', [_navigating])

    ui.controlBar.setAttribute('hide', navigating)
    ui.navigatorFloatingBar.setAttribute('hide', !navigating)
    // ui.topBar.setAttribute('hide', navigating)

    if (navigating) {
      navigator.revealHighlightedLevels(levelDatum.nick)
      navigator.refreshBubbles()
      canvas.classList.add('map')
    } else {
      // ui.variablesBar.setAttribute('hide', true)
      canvas.classList.remove('map')

      navigator.showAll = false
      // if (navigator.showAllUsed)
      ui.showAllButton.setAttribute('hide', false)
    }
  }

  function levelCompleted(soft = false) {
    setCompletionTime(runTime)

    const timeTaken = Math.round(runTime * 100) / 100
    const charCount = ui.mathFieldStatic.latex().length

    ui.timeTaken.innerHTML =
      timeTaken + ' second' + (timeTaken === 1 ? '' : 's')
    ui.charCount.innerHTML =
      charCount + ' character' + (charCount === 1 ? '' : 's')

    if (soft) {
      nextLevel(2.5)
    } else {
      ui.victoryBar.setAttribute('hide', false)
      //ui.expressionEnvelope.setAttribute('hide', true)
      ui.timeSlider.disabled = false
      ui.showAllButton.setAttribute('hide', true)
    }

    levelBubble.complete()
  }

  function transitionNavigating(_navigating, duration = 1, cb) {
    ui.veil.setAttribute('style', `transition-duration: ${duration}s;`)
    ui.veil.setAttribute('hide', false)

    if (_navigating) self.sendEvent('onLevelFadeOut', [_navigating, duration])
    else self.sendEvent('onMapFadeOut', [_navigating, duration])

    setTimeout(() => {
      // HACK: to fix camera flicker
      setTimeout(() => {
        ui.veil.setAttribute('style', `transition-duration: ${1}s;`)
        ui.veil.setAttribute('hide', true)
      }, 100)
      setNavigating(_navigating)

      if (_navigating) self.sendEvent('onMapFadeIn', [_navigating, duration])
      else self.sendEvent('onLevelFadeIn', [_navigating, duration])

      if (cb) cb()
    }, duration * 1000)
  }

  function nextLevel(transitionDuration = 1) {
    transitionNavigating(true, transitionDuration, () => {
      stopRunning(false)
    })
  }

  function onClickNextButton() {
    assets.sounds.next_button.play()
    nextLevel()
  }

  function getEditing() {
    return editing
  }

  function setEditing(_editing) {
    editing = _editing
  }


  function startRunning(playSound = true, hideNavigator = true, disableExpressionEditing = true) {
    running = true
    //setControlBarOpacity(false)
    setCompletionTime(null)

    //ui.mathField.blur()
    ui.expressionEnvelope.setAttribute('disabled', disableExpressionEditing)
    ui.resetButton.disabled = true
    ui.timeSlider.disabled = true
    ui.controlBarGFX.style.background = "rgb(220,220,220)"
    //ui.menuBar.setAttribute('hide', true)
    //ui.soundButton.setAttribute('hide', true)
    //ui.junction.setAttribute('hide', true)
    //ui.timeSlider.setAttribute('hide', true)
    ui.runButton.setAttribute('hide', true)
    
    ui.stopButton.setAttribute('hide', false)
    //if (hideNavigator) ui.navigatorButton.setAttribute('hide', true)
    //ui.resetButton.setAttribute('hide', true)
    ui.tryAgainButton.setAttribute('hide', true)
    //ui.dottedMathContainer.setAttribute('hide', true)
    

    if (playSound) assets.sounds.start_running.play()

    self.sendEvent('startRunning', [])

    requestDraw()
  }

  function setCompletionTime(t) {
    completionTime = t
    ui.completionTime.innerHTML = t
  }

  function stopRunning(playSound = true) {
    runTime = 0
    running = false
    setCompletionTime(null)
    //setControlBarOpacity(true)

    //ui.timeSlider.setAttribute('hide', false)
    ui.controlBarGFX.style.background = "white"
    ui.mathField.blur()
    ui.expressionEnvelope.setAttribute('disabled', false)
    ui.resetButton.disabled = false
    //ui.menuBar.setAttribute('hide', false)
    ui.victoryBar.setAttribute('hide', true)
    ui.timeSlider.disabled = false
    //ui.junction.setAttribute('hide', false)
    ui.controlBar.setAttribute('hide', navigating)
    //ui.navigatorButton.setAttribute('hide', false)
    //ui.expressionEnvelope.setAttribute('hide', false)
    ui.runButton.setAttribute('hide', false)
    ui.tryAgainButton.setAttribute('hide', true)
    
    ui.stopButton.setAttribute('hide', true)
    
    //ui.resetButton.setAttribute('hide', false)
    //ui.soundButton.setAttribute('hide', false)
    ui.timeSlider.value = 0
    if (!navigating) {
      // HACK: Timed to avoid bug in Safari (at least) that causes whole page to be permanently offset when off-screen text input is focused
      setTimeout(() => ui.expressionText.focus(), 250)
    }

    if (playSound) assets.sounds.stop_running.play()

    self.sendEvent('stopRunning', [])

    requestDraw()
  }

  function toggleRunning() {
    if (running) stopRunning()
    else startRunning()
  }
  function generateRandomLevel() {
    const goalCount = _.random(2, 5)
    const goals = []

    for (let i = 0; i < goalCount; i++) {
      const goalPosition = {}

      do {
        goalPosition.x = _.random(-10, 10)
        goalPosition.y = _.random(-10, 10)
      } while (
        _.find(goals, (v) => v.x == goalPosition.x && v.y == goalPosition.y)
      )

      goals.push(goalPosition)
    }

    const sledderCount = 1
    const sledders = []

    for (let i = 0; i < sledderCount; i++) {
      let sledderX

      do {
        sledderX = _.random(-10, 10)
      } while (
        _.find(goals, (v) => v.x == sledderX) ||
        _.find(sledders, (v) => v.x == sledderX)
      )

      sledders.push({ x: sledderX })
    }

    const biomes = _.values(Colors.biomes)

    return {
      name: 'Random Level',
      nick: 'RANDOM',
      drawOrder: LAYERS.level,
      x: -10,
      y: 0,
      colors: biomes[_.random(0, biomes.length)],
      defaultExpression: '0',
      hint: 'Soft eyes, grasshopper.',
      goals,
      sledders,
    }
  }

  function playBackgroundMusic(datum, level) {
    let asset

    if (!_.isObject(datum)) datum = { asset: datum }

    asset = datum.asset

    if (asset == backgroundMusicAsset) return

    if (backgroundMusicSound != null) {
      backgroundMusicSound.fadeDestroy()
      backgroundMusicAsset = null
      backgroundMusicSound = null
    }

    if (asset == null) return

    backgroundMusicAsset = asset
    backgroundMusicSound = Sound({
      asset,
      assets,
      level,
      name: 'Sound ' + asset,
      parent: self,
      loop: true,
      fadeOnNavigating: false,
      ...datum,
    })

    console.log(`Playing sound ${backgroundMusicAsset}`)
  }

  function onClickMapButton() {
    transitionNavigating(!navigating)
    assets.sounds.map_button.play()
  }

<<<<<<< HEAD
  function onClickResetButton() {
    if(!running){
      level.restart()
      assets.sounds.restart_button.play()
    }
=======
  function onResetConfirm() {
    level.restart()
    assets.sounds.restart_button.play()
>>>>>>> b8883ad3
  }

  function onMathFieldFocus() {
    self.sendEvent('mathFieldFocused')
  }

  function onMathFieldBlur() {
    self.sendEvent('mathFieldBlurred')
  }

  function onGridlinesDeactive() {
    self.sendEvent('disableGridlines')
  }
  function onGridlinesActive() {
    self.sendEvent('enableGridlines')
  }
  function onCoordinate(x, y) {
    self.sendEvent('setCoordinates', [x, y])
  }

  return self.mix({
    start,
    tick,
    draw,

    globalScope,

    _startRunning: startRunning,
    _stopRunning: stopRunning,
    toggleRunning,

    nextLevel,
    setLevel,

    clickableContext,

    setNavigating,
    transitionNavigating,

    onClickMapButton,
    onResetConfirm,
    onClickNextButton,

    onMathFieldFocus,
    onMathFieldBlur,

    onGridlinesActive,
    onGridlinesDeactive,
    onCoordinate,

    get navigator() {
      return navigator
    },
    get running() {
      return running
    },

    get editing() {
      return editing
    },
    set editing(v) {
      setEditing(v)
    },

    get level() {
      return level
    },

    get navigating() {
      return navigating
    },
    set navigating(v) {
      setNavigating(v)
    },
  })
}<|MERGE_RESOLUTION|>--- conflicted
+++ resolved
@@ -468,17 +468,9 @@
     assets.sounds.map_button.play()
   }
 
-<<<<<<< HEAD
-  function onClickResetButton() {
-    if(!running){
-      level.restart()
-      assets.sounds.restart_button.play()
-    }
-=======
   function onResetConfirm() {
     level.restart()
     assets.sounds.restart_button.play()
->>>>>>> b8883ad3
   }
 
   function onMathFieldFocus() {
