function LavaMonster(spec) {
  const {
    self,
    camera,
    screen,
  } = Entity(spec, 'LavaMonster')

  const {
    world,
    globalScope
  } = spec

  const transform = Transform(spec, self)

  transform.position.x = 150 // Lava x
  transform.position.y = 0

  const sprite = Sprite({
    parent: self,
    drawOrder: self.drawOrder,
    asset: 'images.lavamonster',
    camera,
    assets,
    screen,
    size: 15,
  })

  const jaw = Sprite({
    parent: self,
    drawOrder: self.drawOrder,
    asset: 'images.lavamonster_jaw',
    camera,
    assets,
    screen,
    x: 2,
    y: -3.2,
    size: 2.5,
  })

  function draw() {

  }

  function tick() {
    transform.position.x = 0
    transform.position.y = 110

    if (world.level?.sledders) {
      const x = world.level.sledders[0].transform.x

<<<<<<< HEAD
      const tangentAngle = Math.atan(-(x-200)/170)
=======
      const tangentAngle = Math.atan(-(x-250)/150)
>>>>>>> f87f580e
      transform.rotation = tangentAngle
      transform.position.y = 40 - ((x-200)/6)**2
      transform.position.x = (x - 5) * 1.01

<<<<<<< HEAD
      const t = 1/(1 + Math.exp(-2*(x-200)))
=======
      const t = 1/(1 + Math.exp(-2*(x-190)))
>>>>>>> f87f580e

      jaw.transform.y = -6.2 + 3*t
    }
  }

  return self.mix({
    transform,
    tick,
    draw,
  })
}<|MERGE_RESOLUTION|>--- conflicted
+++ resolved
@@ -48,20 +48,12 @@
     if (world.level?.sledders) {
       const x = world.level.sledders[0].transform.x
 
-<<<<<<< HEAD
-      const tangentAngle = Math.atan(-(x-200)/170)
-=======
       const tangentAngle = Math.atan(-(x-250)/150)
->>>>>>> f87f580e
       transform.rotation = tangentAngle
       transform.position.y = 40 - ((x-200)/6)**2
       transform.position.x = (x - 5) * 1.01
 
-<<<<<<< HEAD
-      const t = 1/(1 + Math.exp(-2*(x-200)))
-=======
       const t = 1/(1 + Math.exp(-2*(x-190)))
->>>>>>> f87f580e
 
       jaw.transform.y = -6.2 + 3*t
     }
