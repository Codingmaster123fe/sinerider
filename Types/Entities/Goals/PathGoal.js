--- conflicted
+++ resolved
@@ -347,21 +347,15 @@
   let moving = false
 
   function mouseDown() {
-<<<<<<< HEAD
-    moving = true
-=======
     // console.log('moved sledder')
     if (editor.active)
       moving = true
->>>>>>> cac26819
   }
 
   function mouseMove(point) {
     if (!moving) return
 
     transform.position = point
-<<<<<<< HEAD
-=======
    
     // Reset pathStart/pathEnd
     pathStart.set(Vector2())
@@ -393,7 +387,6 @@
     updateBounds()
 
     trackPoints = [pathStartWorld, pathEndWorld]
->>>>>>> cac26819
 
     ui.editorInspector.x.value = point.x.toFixed(2)
     ui.editorInspector.y.value = point.y.toFixed(2)
