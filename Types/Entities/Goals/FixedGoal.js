function FixedGoal(spec) {
  const {
    self,
    screen,
    camera,
    transform,
    ctx,
  } = Goal(spec, 'Fixed Goal')

  const base = _.mix(self)

  let {
    world,
    size = 1,
  } = spec

  const shape = Rect({
    transform,
    width: size,
    height: size,
  })

  const clickable = Clickable({
    entity: self,
    shape,
    transform,
    camera,
  })

  t = 0

  function select() {
    editor.select(self, 'fixed')
  }

  function deselect() {
    editor.deselect()
  }

  function drawLocal() {
    t += 0.01
    if (clickable.selectedInEditor) {
      transform.scale = 1.1

      ctx.fillStyle = ctx.createConicGradient(Math.PI/4, size/2, size/2)
      ctx.fillStyle.addColorStop(t % 1, '#FBA')
      ctx.fillStyle.addColorStop((t + 0.25) % 1, '#BC1')
      ctx.fillStyle.addColorStop((t + 0.5) % 1, '#BFC')
      ctx.fillStyle.addColorStop((t + 0.75) % 1, '#A9D')
      ctx.fillStyle.addColorStop((t + 1) % 1, '#A9B')

      ctx.lineWidth = 0.05

      let outlinePadding = 0.3

      ctx.fillRect(-size/2 - outlinePadding/2, -size/2 - outlinePadding/2, size + outlinePadding, size + outlinePadding)
    } else {
      transform.scale = 1
    }
    
    ctx.strokeStyle = self.strokeStyle
    ctx.fillStyle = self.fillStyle

    ctx.lineWidth = self.strokeWidth

    ctx.fillRect(-size/2, -size/2, size, size)
    ctx.strokeRect(-size/2, -size/2, size, size)
  }

  function draw() {
    // Set alpha to fade with flash if completed
    self.setAlphaByFlashFade()

    camera.drawThrough(ctx, drawLocal, transform)
    base.draw()

    // Reset alpha
    ctx.globalAlpha = 1
  }

  let moving = false

  function mouseDown() {
<<<<<<< HEAD
    moving = true
=======
    // console.log('moved down')
    if (editor.active) {
      moving = true
    }
>>>>>>> cac26819
  }

  function mouseMove(point) {
    if (!moving) return
    transform.position = point
    ui.editorInspector.x.value = point.x.toFixed(2)
    ui.editorInspector.y.value = point.y.toFixed(2)
  }

  function mouseUp() {
    if (!moving) return
    moving = false
  }

  return self.mix({
    draw,
    shape,

    clickable,
    mouseDown,
    mouseMove,
    mouseUp,

    select,
    deselect,
 
    get type() {return 'fixed'},
 })
}<|MERGE_RESOLUTION|>--- conflicted
+++ resolved
@@ -81,14 +81,10 @@
   let moving = false
 
   function mouseDown() {
-<<<<<<< HEAD
-    moving = true
-=======
     // console.log('moved down')
     if (editor.active) {
       moving = true
     }
->>>>>>> cac26819
   }
 
   function mouseMove(point) {
