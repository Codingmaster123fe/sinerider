let levelBubblesDrawn = 0
function LevelBubble(spec) {
  const { ui, self, parent, screen, camera, assets } = Entity(
    spec,
    'LevelBubble',
  )

  const {
    setLevel,
    levelDatum,
    getEditing,
    tickDelta,
    getBubbleByNick,
    getShowAll,
    quad,
    panCamera,
  } = spec

  const { nick, requirements, radius = 3 } = levelDatum

  const dependencies = []

  const transform = Transform(levelDatum)

  const shape = Circle({
    transform,
    radius,
  })

  const clickable = Clickable({
    entity: self,
    shape,
    transform,
    camera,
  })

  const arrows = []

  let completed = false
  let hilighted = false
  let playable = false
  let unlocked = false
  let visible = false

  let frameCounter = 0
  let bubbletRunning = false
  let bubbletRunTime = 0

  const bubbletGlobalScope = {
    get t() {
      return bubbletRunTime
    },
    dt: tickDelta,

    get running() {
      return bubbletRunning
    },
  }

  const bubbletCanvas = document.createElement('canvas')

  let bubbletPixels = 128
  bubbletCanvas.width = bubbletPixels
  bubbletCanvas.height = bubbletPixels

  ui.bubblets.appendChild(bubbletCanvas)
  const bubbletScreen = Screen({
    canvas: bubbletCanvas,
    element: bubbletCanvas,
  })

  const bubbletCamera = Camera({
    screen: bubbletScreen,
  })

  // levelDatum.axesEnabled = false

  let bubbletLevel = Level({
    datum: levelDatum,
    axesEnabled: false,
    screen: bubbletScreen,
    camera: bubbletCamera,
    globalScope: bubbletGlobalScope,
    parent: self,
    useDragCamera: false,
    isBubbleLevel: true,
    drawOrder: LAYERS.levelBubbles,
  })

  bubbletLevel.sendEvent('draw')
  bubbletLevel.active = false

  bubbletLevel.destroy()

  let bitmap = null

  function resizeBitmap() {
    let size = Math.round(camera.worldToScreenScalar(radius * 2))
    if (bitmap) {
      bitmap.close()
      bitmap = null
    }
    createImageBitmap(bubbletCanvas, {
      resizeWidth: size,
      resizeHeight: size,
    }).then((_bitmap) => {
      bitmap = _bitmap
    })
  }

  resizeBitmap()

  function resize() {
    resizeBitmap()
  }

  const ctx = screen.ctx

  function awake() {
    linkRequirements()

    // Offset position by first requirement's position
    const p = Vector2()
    if (requirements.length > 0) {
      p.set(requirements[0].transform.position)
    }
    transform.position.add(p)
  }

  function start() {
    // Create an arrow to each dependency
    for (bubble of requirements) {
      let arrow = Arrow({
        truncate: [radius + 0.9, radius + 0.9],
        point0: bubble.transform.position,
        point1: transform.position,
        drawOrder: LAYERS.arrows,
        parent: self,
      })

      arrow.fromBubble = bubble
      arrow.toBubble = self
      arrows.push(arrow)
    }

    refreshPlayable()
  }

  function startLate() {}

  function tick() {}

  let tmp = Vector2()

  function localToScreen(localX, localY) {
    tmp.set(localX, localY)
    camera.worldToScreen(tmp, tmp, transform)
    return [tmp.x, tmp.y]
  }

  function drawLocal() {
    // camera.drawThrough(ctx, drawLocal.bind(this, false), transform)
    const opacity = visible ? (playable ? 1 : 0.5) : 0
    ctx.globalAlpha = opacity

    ctx.beginPath()

    let strokeWidth = 0.2

    if (playable) {
      if (hilighted) strokeWidth = 0.4
      else if (playable) strokeWidth = 0.2

      if (clickable.hovering) strokeWidth *= 2
    }

    const cutsceneFrameSides = 8

    if (levelDatum.runAsCutscene) {
      // ctx.rotate(((180 / cutsceneFrameSides) * Math.PI) / 180)
      let [x, y] = localToScreen(radius, 0)
      ctx.moveTo(x, y)

      for (var i = 1; i <= cutsceneFrameSides; i += 1) {
        let [x, y] = localToScreen(
          radius * Math.cos((i * 2 * Math.PI) / cutsceneFrameSides),
          radius * Math.sin((i * 2 * Math.PI) / cutsceneFrameSides),
        )
        ctx.lineTo(x, y)
      }
    } else {
      let screenRadius = camera.worldToScreenScalar(radius)
      let [x, y] = localToScreen(0, 0)
      ctx.arc(x, y, screenRadius, 0, Math.PI * 2)
    }

    ctx.lineWidth = camera.worldToScreenScalar(strokeWidth)

    ctx.fillStyle = '#fff'
    ctx.strokeStyle = hilighted ? '#f88' : '#444'

    ctx.save()

    ctx.fill()
    ctx.clip()

    let [x, y] = localToScreen(-radius, radius)

    // TODO: Add back coordinate rounding but fix wobble
    // x = Math.round(x)
    // y = Math.round(y)

    if (bitmap) {
      ctx.drawImage(bitmap, x, y)
    } else {
      let size = Math.round(camera.worldToScreenScalar(radius * 2))
      ctx.drawImage(bubbletCanvas, x, y, size, size)
    }

    ctx.restore()

    ctx.lineCap = 'butt'
    ctx.miterLimit = 20
    ctx.lineJoin = 'miter'

    ctx.beginPath()
    if (levelDatum.runAsCutscene) {
      ctx.beginPath()
      let [x, y] = localToScreen(radius + strokeWidth / 2 - 0.02, 0)
      ctx.moveTo(x, y)

      for (var i = 1; i < cutsceneFrameSides; i += 1) {
        let [x, y] = localToScreen(
          (radius + strokeWidth / 2 - 0.02) *
            Math.cos((i * 2 * Math.PI) / cutsceneFrameSides),
          (radius + strokeWidth / 2 - 0.02) *
            Math.sin((i * 2 * Math.PI) / cutsceneFrameSides),
        )

        ctx.lineTo(x, y)
      }
      ctx.closePath()
    } else {
      let outlineScreenRadius = camera.worldToScreenScalar(
        radius + strokeWidth / 2,
      )
      let [x, y] = localToScreen(0, 0)
      ctx.arc(x, y, outlineScreenRadius, 0, Math.PI * 2)
    }

    ctx.stroke()
  }

  function refreshPlayable() {
    unlocked = _.every(requirements, 'completed')

    if (unlocked) {
      playable = true
      hilighted = !completed
    } else {
      playable = getShowAll()
      hilighted = false
    }

    visible = playable || _.some(requirements, (v) => v.playable)
  }

  function refreshArrows() {
    _.each(arrows, (v) => {
      v.opacity = visible
        ? playable
          ? 1
          : 0.5
        : v.fromBubble.visible
        ? 0.5
        : 0
      v.dashed = !v.toBubble.unlocked
      v.fadeIn = visible && !v.fromBubble.visible
      v.fadeOut = !visible && v.fromBubble.visible
    })
  }

  function intersectsScreen() {
    let center = transform.position

    let left = camera.lowerLeft.x - radius
    let right = camera.upperRight.x + radius
    let top = camera.upperRight.y + radius
    let bottom = camera.lowerLeft.y - radius

    return (
      center.x > left && center.x < right && center.y > bottom && center.y < top
    )
  }

  function draw() {
    if (!visible) return

    if (!intersectsScreen()) return

    levelBubblesDrawn++

    ctx.save()

<<<<<<< HEAD
    // ctx.shadowOffsetX = 8
    // ctx.shadowOffsetY = 8
    // ctx.shadowColor = 'black'
    // ctx.shadowBlur = 13

    camera.drawThrough(ctx, drawLocal.bind(this, false), transform)
=======
    // Use drawLocal directly instead of passing
    // to camera to use rounded image coordinates
    drawLocal()
>>>>>>> 7d875a92

    ctx.restore()
  }

  function complete() {
    if (completed) return

    completed = true
    refreshPlayable()

    _.invokeEach(dependencies, 'refreshPlayable')
  }

  function linkRequirements() {
    for (let i = 0; i < requirements.length; i++) {
      let requiredBubble = getBubbleByNick(requirements[i])
      requiredBubble.dependencies.push(self)
      requirements[i] = requiredBubble
    }
  }

  function mouseDown(point) {
    // If not playable, then delegate to parent
    if (!playable) {
      parent.updatePanVelocity(point, clickable.holding)
    }
  }

  // TODO: Doesn't work if mouse is held on LevelBubble
  function hoverMove(point) {
    // If not playable, then delegate to parent
    if (!playable && clickable.holding) {
      parent.updatePanVelocity(point, clickable.holding)
    }
  }

  function click(point) {
    if (!playable) return

    console.log('LevelBubble for ' + levelDatum.name + ' clicked')

    ui.veil.setAttribute('hide', false)

    assets.sounds.enter_level.play()
    assets.sounds.map_zoom_in.play()

    completeAllRequirements()

    panCamera(transform.position, () => {
      setLevel(levelDatum.nick)
      ui.veil.setAttribute('hide', true)
    })
  }

  function completeAllRequirements() {
    for (requirement of requirements) {
      requirement.complete()
      requirement.completeAllRequirements()
    }

    refreshPlayable()
  }

  return self.mix({
    transform,
    clickable,

    start,
    startLate,
    awake,

    resize,

    tick,
    draw,

    mouseDown,
    hoverMove,

    click,

    level: bubbletLevel,

    dependencies,
    linkRequirements,

    refreshPlayable,
    refreshArrows,

    get nick() {
      return nick
    },

    get completed() {
      return completed
    },
    get hilighted() {
      return hilighted
    },

    get playable() {
      return playable
    },
    get visible() {
      return visible
    },
    get unlocked() {
      return unlocked
    },

    complete,
    completeAllRequirements,
  })
}<|MERGE_RESOLUTION|>--- conflicted
+++ resolved
@@ -302,18 +302,9 @@
 
     ctx.save()
 
-<<<<<<< HEAD
-    // ctx.shadowOffsetX = 8
-    // ctx.shadowOffsetY = 8
-    // ctx.shadowColor = 'black'
-    // ctx.shadowBlur = 13
-
-    camera.drawThrough(ctx, drawLocal.bind(this, false), transform)
-=======
     // Use drawLocal directly instead of passing
     // to camera to use rounded image coordinates
     drawLocal()
->>>>>>> 7d875a92
 
     ctx.restore()
   }
