let levelBubblesDrawn = 0
function LevelBubble(spec) {
  const { ui, self, screen, camera, assets } = Entity(spec, 'LevelBubble')

  const {
    setLevel,
    waypointDirector,
    levelDatum,
    getEditing,
    tickDelta,
    getBubbleByNick,
    getShowAll,
    quad,
    panCamera,
  } = spec

  const { nick, requirements, radius = 3 } = levelDatum

  const dependencies = []

  const transform = Transform(levelDatum)

  const shape = Circle({
    transform,
    radius,
  })

  const clickable = Clickable({
    entity: self,
    shape,
    transform,
    camera,
  })

  const arrows = []

  let completed = false
  let hilighted = false
  let playable = false
  let unlocked = false
  let visible = false

  let frameCounter = 0
  let bubbletRunning = false
  let bubbletRunTime = 0

  const bubbletGlobalScope = {
    get t() {
      return bubbletRunTime
    },
    dt: tickDelta,

    get running() {
      return bubbletRunning
    },
  }

  const bubbletCanvas = document.createElement('canvas')

  let bubbletPixels = 512
  bubbletCanvas.width = bubbletPixels
  bubbletCanvas.height = bubbletPixels

  ui.bubblets.appendChild(bubbletCanvas)
  const bubbletScreen = Screen({
    canvas: bubbletCanvas,
    element: bubbletCanvas,
  })

  const bubbletCamera = Camera({
    screen: bubbletScreen,
  })

  let bubbletLevel = Level({
    datum: {
      ...levelDatum,
      axesEnabled: false,
    },
    screen: bubbletScreen,
    camera: bubbletCamera,
    globalScope: bubbletGlobalScope,
    parent: self,
    useDragCamera: false,
    isBubbleLevel: true,
    drawOrder: LAYERS.levelBubbles,
  })

  bubbletLevel.sendEvent('draw')
  bubbletLevel.active = false

  bubbletLevel.destroy()

  const ctx = screen.ctx

  function awake() {
    linkRequirements()

    // Offset position by first requirement's position
    const p = Vector2()
    if (requirements.length > 0) {
      p.set(requirements[0].transform.position)
    }
    transform.position.add(p)
  }

  function start() {
    // Create an arrow to each dependency
    for (bubble of requirements) {
      let arrow = Arrow({
        truncate: [radius + 0.9, radius + 0.9],
        point0: bubble.transform.position,
        point1: transform.position,
        drawOrder: LAYERS.arrows,
        parent: self,
      })

      arrow.fromBubble = bubble
      arrow.toBubble = self
      arrows.push(arrow)
    }

    refreshPlayable()
  }

  function startLate() {}

  function tick() {}

  function drawLocal() {
    const opacity = visible ? (playable ? 1 : 0.5) : 0
    ctx.globalAlpha = opacity

    ctx.beginPath()

    let strokeWidth = 0.2

    if (playable) {
      if (hilighted) strokeWidth = 0.4
      else if (playable) strokeWidth = 0.2

      if (clickable.hovering) strokeWidth *= 2
    }

    const cutsceneFrameSides = 8

    if (levelDatum.runAsCutscene) {
      ctx.rotate(((180 / cutsceneFrameSides) * Math.PI) / 180)
      ctx.beginPath()
      ctx.moveTo(radius, 0)

      for (var i = 1; i <= cutsceneFrameSides; i += 1) {
        ctx.lineTo(
          radius * Math.cos((i * 2 * Math.PI) / cutsceneFrameSides),
          radius * Math.sin((i * 2 * Math.PI) / cutsceneFrameSides),
        )
      }
    } else {
      ctx.arc(0, 0, radius, 0, Math.PI * 2)
    }

    ctx.lineWidth = strokeWidth

    ctx.fillStyle = '#fff'
    ctx.strokeStyle = hilighted ? '#f88' : '#444'

    ctx.shadowOffsetX = 8
    ctx.shadowOffsetY = 8
    ctx.shadowColor = 'black'
    ctx.shadowBlur = 13

    ctx.save()

    ctx.fill()
    ctx.clip()

    if (levelDatum.runAsCutscene) {
      ctx.rotate((-(180 / cutsceneFrameSides) * Math.PI) / 180)
      ctx.drawImage(bubbletCanvas, -radius, -radius, radius * 2, radius * 2)
    } else {
      ctx.drawImage(bubbletCanvas, -radius, -radius, radius * 2, radius * 2)
    }

    ctx.fillStyle = '#333'
    ctx.textAlign = 'center'
    ctx.textBaseline = 'hanging'
    ctx.font = '1px Roboto Mono'
    ctx.scale(0.8, 0.8)
    // ctx.fillText(levelDatum.name, 0, radius)

    ctx.restore()

    // ctx.globalAlpha = 1

    ctx.lineCap = 'butt'
    ctx.miterLimit = 20
    ctx.lineJoin = 'miter'

    ctx.beginPath()
    if (levelDatum.runAsCutscene) {
      ctx.beginPath()
      ctx.moveTo(radius + strokeWidth / 2 - 0.02, 0)

      for (var i = 1; i < cutsceneFrameSides; i += 1) {
        ctx.lineTo(
          (radius + strokeWidth / 2 - 0.02) *
            Math.cos((i * 2 * Math.PI) / cutsceneFrameSides),
          (radius + strokeWidth / 2 - 0.02) *
            Math.sin((i * 2 * Math.PI) / cutsceneFrameSides),
        )
      }
      ctx.closePath()
    } else {
      ctx.arc(0, 0, radius + strokeWidth / 2 - 0.02, 0, Math.PI * 2)
    }

    ctx.stroke()
  }

  function refreshPlayable() {
    unlocked = _.every(requirements, 'completed')

    if (unlocked) {
      playable = true
      hilighted = !completed
    } else {
      playable = getShowAll()
      hilighted = false
    }

    visible = playable || _.some(requirements, (v) => v.playable)
  }

  function refreshArrows() {
    _.each(arrows, (v) => {
      v.opacity = visible
        ? playable
          ? 1
          : 0.5
        : v.fromBubble.visible
        ? 0.5
        : 0
      v.dashed = !v.toBubble.unlocked
      v.fadeIn = visible && !v.fromBubble.visible
      v.fadeOut = !visible && v.fromBubble.visible
    })
  }

  let centerScreen = Vector2()

  function intersectsScreen() {
<<<<<<< HEAD
    camera.worldToScreen(transform.position, centerScreen)
    let radiusScreen = camera.worldToScreenScalar(radius)

    let screenRightX = screen.width
    let screenTopY = screen.height

    let screenLeftX = 0
    let screenBottomY = 0

    if (
      _.inRange(centerScreen.x, screenLeftX, screenRightX) ||
      _.inRange(centerScreen.y, screenBottomY, screenTopY)
=======
    let center = transform.position

    let left = camera.lowerLeft.x + 5
    let right = camera.upperRight.x - 5
    let top = camera.upperRight.y
    let bottom = camera.lowerLeft.y

    if (
      center.x > left &&
      center.x < right &&
      center.y > bottom &&
      center.y < top
>>>>>>> 4b6973ad
    ) {
      return true
    }

<<<<<<< HEAD
    let dx = Math.min(
      Math.abs(centerScreen.x - screenLeftX),
      Math.abs(centerScreen.x - screenRightX),
    )

    let dy = Math.min(
      Math.abs(centerScreen.y - screenTopY),
      Math.abs(centerScreen.y - screenBottomY),
    )

    if (Math.hypot(dx, dy) < radiusScreen) {
      return true
    }
=======
    // let dx = Math.min(Math.abs(center.x - left), Math.abs(center.x - right))
    // let dy = Math.min(Math.abs(center.y - top), Math.abs(center.y - bottom))

    // if (Math.hypot(dx, dy) < radius) {
    //   return true
    // }
>>>>>>> 4b6973ad

    return false
  }

  function draw() {
    if (!visible) return

<<<<<<< HEAD
    if (!intersectsScreen()) return

    bubblesDrawn++
    camera.drawThrough(ctx, drawLocal, transform)
    ctx.globalAlpha = 1
=======
    if (intersectsScreen()) {
      levelBubblesDrawn++
      camera.drawThrough(ctx, drawLocal, transform)
      ctx.globalAlpha = 1
    }
>>>>>>> 4b6973ad
  }

  function complete() {
    if (completed) return

    completed = true
    refreshPlayable()

    _.invokeEach(dependencies, 'refreshPlayable')
  }

  function linkRequirements() {
    for (let i = 0; i < requirements.length; i++) {
      let requiredBubble = getBubbleByNick(requirements[i])
      requiredBubble.dependencies.push(self)
      requirements[i] = requiredBubble
    }
  }

  function click(point) {
    if (!playable) {
      // If not playable, then use as clickable point
      panCamera(point)
      return
    }

    return

    ui.veil.setAttribute('hide', false)

    assets.sounds.enter_level.play()
    assets.sounds.map_zoom_in.play()

    completeAllRequirements()

    waypointDirector.moveTo(
      null,
      {
        position: transform.position,
        fov: radius * 2,
      },
      1,
      () => {
        setLevel(levelDatum.nick)
        ui.veil.setAttribute('hide', true)
      },
    )
  }

  function completeAllRequirements() {
    for (requirement of requirements) {
      requirement.complete()
      requirement.completeAllRequirements()
    }

    refreshPlayable()
  }

  return self.mix({
    transform,
    clickable,

    start,
    startLate,
    awake,

    tick,
    draw,

    click,

    level: bubbletLevel,

    dependencies,
    linkRequirements,

    refreshPlayable,
    refreshArrows,

    get nick() {
      return nick
    },

    get completed() {
      return completed
    },
    get hilighted() {
      return hilighted
    },

    get playable() {
      return playable
    },
    get visible() {
      return visible
    },
    get unlocked() {
      return unlocked
    },

    complete,
    completeAllRequirements,
  })
}<|MERGE_RESOLUTION|>--- conflicted
+++ resolved
@@ -248,20 +248,6 @@
   let centerScreen = Vector2()
 
   function intersectsScreen() {
-<<<<<<< HEAD
-    camera.worldToScreen(transform.position, centerScreen)
-    let radiusScreen = camera.worldToScreenScalar(radius)
-
-    let screenRightX = screen.width
-    let screenTopY = screen.height
-
-    let screenLeftX = 0
-    let screenBottomY = 0
-
-    if (
-      _.inRange(centerScreen.x, screenLeftX, screenRightX) ||
-      _.inRange(centerScreen.y, screenBottomY, screenTopY)
-=======
     let center = transform.position
 
     let left = camera.lowerLeft.x + 5
@@ -274,33 +260,16 @@
       center.x < right &&
       center.y > bottom &&
       center.y < top
->>>>>>> 4b6973ad
     ) {
       return true
     }
 
-<<<<<<< HEAD
-    let dx = Math.min(
-      Math.abs(centerScreen.x - screenLeftX),
-      Math.abs(centerScreen.x - screenRightX),
-    )
-
-    let dy = Math.min(
-      Math.abs(centerScreen.y - screenTopY),
-      Math.abs(centerScreen.y - screenBottomY),
-    )
-
-    if (Math.hypot(dx, dy) < radiusScreen) {
-      return true
-    }
-=======
     // let dx = Math.min(Math.abs(center.x - left), Math.abs(center.x - right))
     // let dy = Math.min(Math.abs(center.y - top), Math.abs(center.y - bottom))
 
     // if (Math.hypot(dx, dy) < radius) {
     //   return true
     // }
->>>>>>> 4b6973ad
 
     return false
   }
@@ -308,19 +277,11 @@
   function draw() {
     if (!visible) return
 
-<<<<<<< HEAD
-    if (!intersectsScreen()) return
-
-    bubblesDrawn++
-    camera.drawThrough(ctx, drawLocal, transform)
-    ctx.globalAlpha = 1
-=======
     if (intersectsScreen()) {
       levelBubblesDrawn++
       camera.drawThrough(ctx, drawLocal, transform)
       ctx.globalAlpha = 1
     }
->>>>>>> 4b6973ad
   }
 
   function complete() {
