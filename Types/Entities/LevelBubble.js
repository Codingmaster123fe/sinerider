--- conflicted
+++ resolved
@@ -128,12 +128,6 @@
 
   }
 
-<<<<<<< HEAD
-  let timeFromHilighted = 0
-  let isHilighting = false
-
-=======
->>>>>>> 645c3965
   function drawLocal() {
     console.log('drawing LevelBubble')
     const opacity = visible ? playable ? 1 : 0.5 : 0
@@ -143,31 +137,14 @@
 
     let strokeWidth = 0.2
 
-<<<<<<< HEAD
-    console.log('highlighted', hilighted)
-    console.log('playable', playable, 'clickable hovering', clickable.hovering)
-
-=======
->>>>>>> 645c3965
     if (playable) {
       if (hilighted)
         strokeWidth = 0.4
       else if (playable)
         strokeWidth = 0.2
 
-<<<<<<< HEAD
-      if (clickable.hovering) {
-        if (!isHilighting) timeFromHilighted = 0
-        const target = strokeWidth * 2
-        strokeWidth = timeFromHilighted * (target - strokeWidth) + strokeWidth
-        console.log(timeFromHilighted, strokeWidth)
-        if (timeFromHilighted < 1) timeFromHilighted += 0.001
-      } else 
-        isHilighting = true
-=======
       if (clickable.hovering)
         strokeWidth *= 2
->>>>>>> 645c3965
     }
 
     ctx.arc(0, 0, radius, 0, Math.PI*2)
