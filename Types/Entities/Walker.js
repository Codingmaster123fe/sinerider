--- conflicted
+++ resolved
@@ -56,13 +56,8 @@
   let walkSpeed = 1
 
   let floatCycle = 0
-<<<<<<< HEAD
-  let floatCycleSpeed = 0.6
-
-=======
   let floatCycleSpeed = bobSpeed
   
->>>>>>> 1158ae70
   let floatBob = 0
   let floatBobCoefficient = 0.12
   let floatBobHeight = 0.2
