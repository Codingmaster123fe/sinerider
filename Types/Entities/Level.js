--- conflicted
+++ resolved
@@ -156,7 +156,6 @@
     globalScope.p = math.complex()
     assignPlayerPosition()
 
-<<<<<<< HEAD
     if (runAsCutscene) {
       // Don't play sound, keep navigator 
       world._startRunning(false, false)
@@ -165,12 +164,10 @@
       ui.expressionEnvelope.classList.add('hidden')
     }
 
+    editor.active = isEditor()
+    
     // For constant lake, change math field to vector
     // field editor for later in the scene
-=======
-    editor.active = isEditor()
-    
->>>>>>> f87f580e
     if (isConstantLakeAndNotBubble()) {
       ui.expressionEnvelope.classList.add('hidden')
       ui.mathFieldLabel.innerText = 'V='
