--- conflicted
+++ resolved
@@ -10,7 +10,8 @@
     globalScope,
     levelCompleted,
     datum,
-    isBubbleLevel
+    isBubbleLevel,
+    quad,
   } = spec
 
   let {
@@ -82,6 +83,8 @@
     colors,
   })
 
+  let shader = null // Only loaded for Constant Lake
+
   let completed = false
 
   let skyColors = colors.sky
@@ -219,6 +222,7 @@
       camera,
       graph,
       globalScope,
+      drawOrder: 1,
       ...walkerDatum
     })
 
@@ -234,6 +238,7 @@
       camera,
       graph,
       globalScope,
+      drawOrder: 10,
       ...sledderDatum,
     })
 
@@ -272,7 +277,6 @@
 
   function goalCompleted(goal) {
     if (!completed) {
-
       refreshLowestOrder()
 
       let levelComplete = true
@@ -355,7 +359,6 @@
     _.each(datum.goals, addGoal)
     _.each(datum.texts, addText)
     _.each(datum.directors || [{}], addDirector)
-<<<<<<< HEAD
     isBubbleLevel || _.each(datum.textBubbles || [], addTextBubbles)
     if (datum.clouds) 
       CloudRow({
@@ -367,6 +370,24 @@
         drawOrder: 50,
         ...datum.clouds,
       })
+    // Constant Lake sunset scene
+    if (datum.name === 'Constant Lake') {
+      console.log('loaded shader', datum)
+      shader = Shader({
+        parent: self,
+        screen,
+        assets,
+        quad,
+        drawOrder: -100000,
+      })
+      setTimeout(() => {
+        ui.vectorMathField.latex('x + y \\cdot i')
+        ui.vectorMathContainer.style.display = 'block'
+      }, 4000)
+    } else {
+      shader = null
+      ui.vectorMathContainer.style.display = 'none'
+    }
     if (datum.sky) 
       Sky({
         parent:self,
@@ -424,10 +445,12 @@
       ui.dottedSlider.value = 100*((datum.slider.bounds[2] - datum.slider.bounds[0])/(datum.slider.bounds[1] - datum.slider.bounds[0]))
       setSliderExpression(datum.slider.expression.replace("n", datum.slider.bounds[2]).replaceAll("+ -", "-").replaceAll("- +", "-"))
     }
-=======
-
->>>>>>> 72fd4f6f
     self.sortChildren()
+  }
+
+  function setVectorExpression(text, latex) {
+    if (shader != null)
+      shader.setVectorFieldExpression(text)
   }
 
   function setGraphExpression(text, latex) {
@@ -436,6 +459,7 @@
     graph.expression = text
     ui.expressionEnvelope.setAttribute('valid', graph.valid)
 
+    console.log('latex', latex)
     ui.mathFieldStatic.latex(latex)
 
     _.invokeEach(sledders, 'reset')
@@ -465,6 +489,7 @@
     stopRunning,
 
     setGraphExpression,
+    setVectorExpression,
 
     camera,
     graph,
