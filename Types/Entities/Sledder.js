function Sledder(spec = {}) {
  const {
    self,
    screen,
    assets
  } = Entity(spec, 'Sledder')

  const transform = Transform(spec, self)
  const rigidbody = Rigidbody({
    ...spec,
    transform,
  })

  let {
    asset = 'images.lunchbox_sam_sled',
    size = 2,
    globalScope,
    camera,
    graph,
    speech,
    speechScreen,
    x: originX = 0,
    activeRange = [NINF, PINF],
    flipX,
    transition = null,
  } = spec

  const ctx = screen.ctx

  const velocity = [0, 0]

  const slopeTangent = Vector2()

  const pointCloud = [
    Vector2(0, 0),
    Vector2(-0.5, 0),
    Vector2(-0.5, 0.5),
    Vector2(0, 0.9),
    Vector2(0.1, 1),
    Vector2(0.3, 0.9),
    Vector2(0.5, 0.5),
    Vector2(0.5, 0),
  ]

  const trail = Trail({
    parent: self,
    x: 0.1,
    y: 0.5,
  })

  const sprite = Sprite({
    asset,
    size,
    speech,
    globalScope,
    parent: self,
    speechScreen,
    y: 1,
    flipX,
  })

  const shape = Rect({
    transform,
    width: size,
    height: size - 0.2,
    center: Vector2(0, size/2 - 0.2),
  })

  const clickable = Clickable({
    entity: self,
    shape,
    transform,
    camera,
  })

  reset()

  function tick() {
    rigidbody.tick()
  }

  function draw() {
<<<<<<< HEAD
    screen.ctx.filter = 'none'
    if (clickable.selected)
=======
    if (clickable.selectedInEditor)
>>>>>>> cac26819
      shape.draw(ctx, camera)
    // rigidbody.draw(ctx)
  }

  function startRunning() {
  }

  function stopRunning() {
    rigidbody.resetVelocity()
    reset()
  }

  function reset() {
    transform.x = originX
    transform.y = graph.sample('x', transform.x)

    slopeTangent.x = 1
    slopeTangent.y = graph.sampleSlope('x', transform.x)
    slopeTangent.normalize()

    // Set the Upright vector of rigidbody to the slope normal
    slopeTangent.orthogonalize(rigidbody.upright)

    let angle = Math.asin(slopeTangent.y)
    transform.rotation = angle

    trail.reset()
  }

  function select() {
<<<<<<< HEAD
=======
    // console.log('selecting')
>>>>>>> cac26819
    editor.select(self, 'sledder', ['x', 'y'])
  }

  function deselect() {
    editor.deselect()
  }

  let moving = false

  function mouseDown() {
<<<<<<< HEAD
=======
    // console.log('moved sledder')
>>>>>>> cac26819
    moving = true
  }

  function mouseMove(point) {
    if (!moving || !editor.active) return
    transform.position = point
    ui.editorInspector.x.value = point.x.toFixed(2)
    ui.editorInspector.y.value = point.y.toFixed(2)
  }

  function mouseUp() {
    if (!moving) return
    moving = false
    originX = transform.x
    reset()
  }

  function setX(x) {
    transform.position.x = x
  }

  function setY(y) {
    transform.position.y = y
  }

  return self.mix({
    transform,

    clickable,

    tick,
    draw,

    setX,
    setY,

    mouseDown,
    mouseMove,
    mouseUp,

    startRunning,
    stopRunning,

    reset,

    pointCloud,

    select,
    deselect,

    get transition() {return transition},
    set transition(v) {transition = v},

    get activeRange() {return activeRange},
    get selectable() {return !globalScope.running},

    get velocity() {return self.active ? rigidbody.velocity.magnitude : 0},

    get rigidbody() {return rigidbody},
  })
}<|MERGE_RESOLUTION|>--- conflicted
+++ resolved
@@ -80,12 +80,7 @@
   }
 
   function draw() {
-<<<<<<< HEAD
-    screen.ctx.filter = 'none'
-    if (clickable.selected)
-=======
     if (clickable.selectedInEditor)
->>>>>>> cac26819
       shape.draw(ctx, camera)
     // rigidbody.draw(ctx)
   }
@@ -116,10 +111,6 @@
   }
 
   function select() {
-<<<<<<< HEAD
-=======
-    // console.log('selecting')
->>>>>>> cac26819
     editor.select(self, 'sledder', ['x', 'y'])
   }
 
@@ -130,10 +121,6 @@
   let moving = false
 
   function mouseDown() {
-<<<<<<< HEAD
-=======
-    // console.log('moved sledder')
->>>>>>> cac26819
     moving = true
   }
 
