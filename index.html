--- conflicted
+++ resolved
@@ -224,11 +224,8 @@
       </div>
     </dialog>
 
-
     <dialog id="show-all-confirmation-dialog">
-      <div class="string">
-        Are you sure you want to unlock all levels?
-      </div>
+      <div class="string">Are you sure you want to unlock all levels?</div>
       <div>
         <div class="button" id="show-all-no">
           <div class="string">Cancel</div>
@@ -333,22 +330,6 @@
     </div>
 
     <div class="loading veil" id="loading-veil" hide="false">
-<<<<<<< HEAD
-      <div class="string" id="loading-remarks">
-        <p>
-          To load a level from a previous session click the ⛰️ button and then
-          SHOW ALL.
-        </p>
-      </div>
-      <div class="string" id="loading-mobile" hide="true">
-        <p>
-          <strong>WARNING:</strong> We Strongly Recommend Playing This on
-          Something with a Keyboard
-        </p>
-      </div>
-
-=======
->>>>>>> d387807f
       <div id="flag">
         <a href="https://github.com/hackclub">
           <img class="hackclub-logo" src="Assets/Images/hc_logo.png" />
@@ -360,6 +341,13 @@
           <img class="loading-image" src="Assets/Images/loading-screen.png" />
         </div>
 
+        <div class="string" id="loading-mobile" hide="true">
+          <p>
+            <strong>WARNING:</strong> We Strongly Recommend Playing This on
+            Something with a Keyboard
+          </p>
+        </div>
+
         <div id="loading-progress-bar-container">
           <div id="loading-progress-bar"></div>
         </div>
@@ -371,15 +359,25 @@
           <h3>New puzzles published daily on</h3>
 
           <div id="loading-links">
-            <a href="https://www.twitter.com/sineriderbot" target="_blank" class="loading-link" id="twitter-link">
+            <a
+              href="https://www.twitter.com/sineriderbot"
+              target="_blank"
+              class="loading-link"
+              id="twitter-link"
+            >
               <img
                 src="Assets/Images/twitter.png"
                 alt="Twitter"
                 class="puzzle-link-image"
               />
             </a>
-            
-            <a href="https://www.reddit.com/r/sinerider" target="_blank" class="loading-link" id="reddit-link">
+
+            <a
+              href="https://www.reddit.com/r/sinerider"
+              target="_blank"
+              class="loading-link"
+              id="reddit-link"
+            >
               <img
                 src="Assets/Images/reddit.png"
                 alt="Reddit"
@@ -390,7 +388,12 @@
         </div>
 
         <div class="string" id="github-string">
-          <a href="http://www.github.com/hackclub/sinerider" target="_blank" class="loading-link" id="github-link">
+          <a
+            href="http://www.github.com/hackclub/sinerider"
+            target="_blank"
+            class="loading-link"
+            id="github-link"
+          >
             Built and maintained by teenagers. Version 0.5
           </a>
         </div>
