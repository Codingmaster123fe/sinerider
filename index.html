<!DOCTYPE html>
<html>
  <head>
    <meta charset="utf-8" />
    <meta name="viewport" content="width=device-width" />

    <title>SineRider</title>

    <link rel="apple-touch-icon" sizes="180x180" href="/apple-touch-icon.png" />
    <link rel="icon" type="image/png" sizes="32x32" href="/favicon-32x32.png" />
    <link rel="icon" type="image/png" sizes="16x16" href="/favicon-16x16.png" />
    <link rel="mask-icon" href="/safari-pinned-tab.svg" color="#5bbad5" />
    <meta name="msapplication-TileColor" content="#da532c" />
    <meta name="theme-color" content="#ffffff" />
    <meta
      name="description"
      content="A beautiful game about love, math, and graphing, built by teenagers at Hack Club and fully open-source! Coming soon in 2023."
    />
    <meta
      name="keywords"
      content="games, math, graphing, art, game design, love, sinerider"
    />

    <!-- Open Graph / Facebook -->
    <meta property="og:type" content="website" />
    <meta property="og:url" content="https://sinerider.com/" />
    <meta property="og:title" content="SineRider" />
    <meta
      property="og:description"
      content="A beautiful game about love, math, and graphing, built by teenagers at Hack Club and fully open-source! Coming soon in 2023."
    />
    <meta property="og:image" content="https://sinerider.com/sr_logo.png" />
    <meta property="og:image:width" content="1200" />
    <meta property="og:image:height" content="630" />

    <!-- Twitter -->
    <meta property="twitter:card" content="summary_large_image" />
    <meta property="twitter:url" content="https://sinerider.com/" />
    <meta property="twitter:title" content="SineRider" />
    <meta
      property="twitter:description"
      content="A beautiful game about love, math, and graphing, built by teenagers at Hack Club and fully open-source! Coming soon in 2023."
    />
    <meta
      property="twitter:image"
      content="https://sinerider.com/sr_logo.png"
    />

    <link rel="preconnect" href="https://fonts.gstatic.com" />
    <link
      href="https://fonts.googleapis.com/css2?family=Patrick+Hand&family=Roboto&family=Roboto+Mono&display=swap"
      rel="stylesheet"
    />
    <link
      href="https://fonts.googleapis.com/css2?family=Edu+QLD+Beginner&display=swap"
      rel="stylesheet"
    />

    <link href="App/style.css" rel="stylesheet" type="text/css" />
    <meta
      name="viewport"
      content="width=device-width, initial-scale=1, minimum-scale=1, maximum-scale=1"
    />

    <!-- Global site tag (gtag.js) - Google Analytics -->
    <script
      async
      src="https://www.googletagmanager.com/gtag/js?id=G-SLDEWZQ8N1"
    ></script>
    <script>
      window.dataLayer = window.dataLayer || []
      function gtag() {
        dataLayer.push(arguments)
      }
      gtag('js', new Date())

      gtag('config', 'G-SLDEWZQ8N1')
    </script>
  </head>
  <body>
    <img
      src="Assets/Images/error.png"
      style="display: none"
      id="error-sprite"
    />

    <div class="bubblets"></div>

    <canvas id="canvas"></canvas>

    <div class="variables floating bar" id="variables-bar" hide="true">
      <div class="string" id="time-string">t=0</div>
    </div>

    <div class="bar floating top" id="top-bar" hide="false">
      <div
        id="volume-slider-box"
        class="tooltip-e tooltip"
        data-tooltip="Volume"
      >
        <div class="">🔊</div>
        <input id="volume-slider" type="range" orient="horizontal" />
      </div>
      <!-- when i move this it doesn't allow me to click on puzzles -->
      <!-- <div class="try-again-button">
        <button id="try-again" type="button">Try Again</button>
      </div> -->

      <div class="bar editor-bar" id="editor-spawner" hide="true">
        <div id="editor-spawner-fixed" class="button string">
          Add fixed goal
        </div>
        <div id="editor-spawner-dynamic" class="button string">
          Add dynamic goal
        </div>
        <div id="editor-spawner-path" class="button string">Add path goal</div>
      </div>
      <div class="bar editor-bar" id="editor-inspector" hide="true">
        <div class="label" id="order-label">
          <div class="string">Order</div>
        </div>
        <input id="editor-order-input" maxlength="1" />
        <div class="label" id="position-label">
          <div class="string">Position</div>
        </div>
        <div id="editor-position">
          <input id="editor-x-input" type="number" placeholder="X" />
          <input id="editor-y-input" type="number" placeholder="Y" />
        </div>
        <div class="label" id="timer-label">
          <div class="string">Timer</div>
        </div>
        <input id="editor-timer-input" min="0" />
        <div id="editor-inspector-delete" class="button string">X</div>
        <!-- TODO: Add path goal -->
      </div>
      
    </div>
    <div id="completion-time" hide="true"></div>
    <div id="dotted-math-container">
      <div class="button" id="dotted-math-button">
        <div class="string">📝 Hint!</div>
      </div>
      <div id="dotted-math-field-static"></div>
      <div id="dotted-slider-box">
        <input
          id="dotted-slider"
          type="range"
          orient="vertical"
          hidden="true"
        />
      </div>
    </div>

    <div class="bar menu" id="menu-bar" hide="false">
      <div class="button" id="edit-button" hide="true">
        <div class="string">Edit</div>
      </div>

      <input class="text" id="level-text" type="text" />

      <div class="button" id="level-button">
        <div class="string"></div>
      </div>

      <!--<div class='button' id='reset-button'>-->
      <!--  <div class='string'>Reset</div>-->
      <!--</div>-->
    </div>
<<<<<<< HEAD
    
    <div class="bar floating controls" id="controls-bar"> 
      
      <div class="bar floating controls" id="expression-envelope" disabled="false">
        <div id="time-slider-container" class="tooltip controls" data-tooltip="Time Slider">
          <input type="range" id="time-slider" value="0" min="0" max="100" step="1"  orient="horizontal">
=======

    <div class="bar floating controls" id="controls-bar">
      <div class="button tooltip" id="reset-button" data-tooltip="Reset">
        <div class="string">↺</div>
      </div>

      <div id="math-editor-container">
        <div id="t-variable-container" hide="true">
          <div class="label" id="t-variable-label">
            <div class="string">t=</div>
          </div>
          <input type="range" id="t-variable-slider" />
>>>>>>> b6f6fb4a
        </div>
        <div id="junction" class="controls"></div>
        <div class="label" id="variable-label">
          <div class="string">Y=</div>
        </div>
  
        <div id="math-field"></div>
  
        <div id="math-field-static"></div>

        <div class="button reset-button" id="try-again-button" hide="true">
          <div class="string">Try Again</div>
        </div>
        <div class="button tooltip" id="reset-button" data-tooltip="Reset">
          <div class="string">↺</div>
        </div>
        <div class="button" id="navigator-button">
          <div class="string">🌎</div>
        </div>
        
      </div>

<<<<<<< HEAD
      
      <div class="button bar floating controls" id="run-button" hide="false">
=======
      <input class="text" id="expression-text" type="text" hide="true" />

      <div class="button" id="run-button" hide="false">
>>>>>>> b6f6fb4a
        <div class="string">GO</div>
      </div>
  
      <div class="button reset-button bar floating controls" id="stop-button" hide="true">
        <div class="string">STOP</div>
      </div>
  
        <input class="text" id="expression-text" type="text" hide="true" />
      </div>
    </div>
    

    <div class="bar message" id="message-bar" hide="true">
      <div class="string">MESSAGE</div>
    </div>

    <div class="bar victory floating" id="victory-bar" hide="true">
      <div class="envelope" id="victory-envelope">
        <div class="label" id="victory-label">
          <div class="string">
            <h3 id="victory-text">Victory!</h3>
<<<<<<< HEAD
            <span id="time-taken"></span> seconds, <div id="hovertext" data-hover="The shorter the expression, the higher you score!"><span
              id="character-count"></span> characters</div>
          </div> 
=======
            <span id="time-taken"></span>,
            <div
              id="hovertext"
              data-hover="The shorter the expression, the higher you score!"
            >
              <span id="character-count"></span>
            </div>
          </div>
>>>>>>> b6f6fb4a
        </div>

        <div class="button" id="next-button">
          <div class="string">NEXT</div>
        </div>
      </div>
    </div>

    <div class="bar floating navigator" id="navigator-floating-bar" hide="true">
      <div class="button" id="show-all-button" hide="false">
        <div class="string">SHOW ALL</div>
      </div>
    </div>

    <div class="veil" id="veil" hide="true"></div>

    <div id="lvl-debug-info" hide="true">
      <div class="grid">
        <div class="string debugtitle">Level name:</div>
        <div class="string debuginfo" id="lvl_name_str">N/A</div>
        <div class="string debugtitle">Level nick:</div>
        <div class="string debuginfo" id="lvl_nick_str">N/A</div>
      </div>
      <div class="button" id="button-hide-level-info" hide="true">
        <div class="string">X</div>
      </div>
    </div>

    <div class="loading veil" id="loading-veil" hide="false">
      <div class="string" id="loading-remarks">
        <p>
          To load a level from a previous session click the ⛰️ button and then
          SHOW ALL.
        </p>
      </div>
      <div id="flag">
        <a href="https://github.com/hackclub">
          <img class="hackclub-logo" src="Assets/Images/hc_logo.png" />
        </a>
      </div>
      <div class="string" id="loading-string"></div>
    </div>
    
    <!-- Load External Libraries -->
    <script src="https://cdnjs.cloudflare.com/ajax/libs/howler/2.2.1/howler.min.js"></script>
    <!-- <script src="https://cdnjs.cloudflare.com/ajax/libs/lodash.js/4.17.20/lodash.min.js"></script> -->
    <script src="https://cdnjs.cloudflare.com/ajax/libs/lodash.js/4.17.20/lodash.js"></script>
    <script src="https://cdnjs.cloudflare.com/ajax/libs/mathjs/7.3.0/math.min.js"></script>
    <script src="https://cdnjs.cloudflare.com/ajax/libs/jquery/3.5.1/jquery.min.js"></script>
    <script src="https://cdnjs.cloudflare.com/ajax/libs/mathquill/0.9.1/mathquill.min.js"></script>

    <script src="Libraries/lz-string.min.js"></script>

    <link rel="stylesheet" href="Libraries/mathquill.css" />
    <script src="Libraries/mathquill.min.js"></script>
    <script>
      var MQ = MathQuill.getInterface(2)
    </script>

    <!-- Load Extension Methods -->
    <script src="Libraries/GLUtils.js"></script>
    <script src="Libraries/extensions.js"></script>
    <script src="Libraries/preprocessMathQuill.js"></script>

    <!-- Load Structs -->
    <script src="Types/Structs/EntityGroup.js"></script>
    <script src="Types/Structs/Editor.js"></script>
    <script src="Types/Structs/PlayerStorage.js"></script>
    <script src="Types/Structs/Test.js"></script>
    <script src="Types/Structs/Vector2.js"></script>
    <script src="Types/Structs/Bounds.js"></script>
    <script src="Types/Structs/Shape.js"></script>
    <script src="Types/Structs/Circle.js"></script>
    <script src="Types/Structs/Rect.js"></script>
    <script src="Types/Structs/Color.js"></script>
    <script src="Types/Structs/CameraState.js"></script>

    <!-- Color Palette -->
    <script src="App/colors.js"></script>

    <!-- Load Basic Types -->
    <script src="Types/Assets.js"></script>
    <script src="Types/Engine.js"></script>
    <script src="Types/Sampler.js"></script>
    <script src="Types/InterFrameSampler.js"></script>
    <script src="Types/BufferSampler.js"></script>
    <script src="Types/Transform.js"></script>
    <script src="Types/Screen.js"></script>
    <script src="Types/Rigidbody.js"></script>
    <script src="Types/Clickable.js"></script>
    <script src="Types/ClickableContext.js"></script>
    <script src="Types/VolcanoQuad.js"></script>
    <script src="Types/LavaQuad.js"></script>
    <script src="Types/WaterQuad.js"></script>
    <script src="Types/SunsetQuad.js"></script>
    <script src="Types/VolcanoSunsetQuad.js"></script>

    <!-- Load Components -->
    <script src="Types/Entities/Directors/Director.js"></script>
    <script src="Types/Entities/Directors/TrackingDirector.js"></script>
    <script src="Types/Entities/Directors/WaypointDirector.js"></script>
    <script src="Types/Entities/Directors/LerpDirector.js"></script>
    <!--<script src='Types/Entities/Directors/DragDirector.js'></script>-->

    <!-- Load Entities -->
    <script src="Types/Entities/HintGraph.js"></script>
    <script src="Types/Entities/Sound.js"></script>
    <script src="Types/Entities/ScreenBuffer.js"></script>
    <script src="Types/Entities/Water.js"></script>
    <script src="Types/Entities/ConstantLakeShader.js"></script>
    <script src="Types/Entities/VolcanoShader.js"></script>
    <script src="Types/Entities/PostProcessing.js"></script>
    <script src="Types/Entities/VolcanoSunsetShader.js"></script>
    <script src="Types/Entities/Entity.js"></script>
    <script src="Types/Entities/World.js"></script>
    <script src="Types/Entities/Level.js"></script>
    <script src="Types/Entities/Navigator.js"></script>
    <script src="Types/Entities/Camera.js"></script>
    <script src="Types/Entities/Axes.js"></script>
    <script src="Types/Entities/Gridlines.js"></script>
    <script src="Types/Entities/Sprite.js"></script>
    <script src="Types/Entities/Goals/Goal.js"></script>
    <script src="Types/Entities/Goals/PathGoal.js"></script>
    <script src="Types/Entities/Goals/DynamicGoal.js"></script>
    <script src="Types/Entities/Goals/FixedGoal.js"></script>
    <script src="Types/Entities/Trail.js"></script>
    <script src="Types/Entities/Text.js"></script>
    <script src="Types/Entities/Speech.js"></script>
    <script src="Types/Entities/Arrow.js"></script>
    <script src="Types/Entities/Graph.js"></script>
    <script src="Types/Entities/Sledder.js"></script>
    <script src="Types/Entities/Walker.js"></script>
    <script src="Types/Entities/LavaMonster.js"></script>
    <script src="Types/Entities/LevelBubble.js"></script>
    <script src="Types/Entities/Tip.js"></script>
    <script src="Types/Entities/CoordinateBox.js"></script>
    <script src="Types/Entities/Clouds.js"></script>
    <script src="Types/Entities/Sky.js"></script>
    <script src="Types/Entities/Snow.js"></script>

    <!-- Load World Data -->
    <script src="App/biomes.js"></script>
    <script src="App/layers.js"></script>
    <script src="App/Levels/desert.js"></script>
    <script src="App/Levels/constantLake.js"></script>
    <script src="App/Levels/volcano.js"></script>
    <script src="App/Levels/editor.js"></script>
    <script src="App/Levels/slope.js"></script>
    <script src="App/Levels/parabola.js"></script>
    <script src="App/Levels/wave.js"></script>
    <script src="App/Levels/logistic.js"></script>
    <script src="App/Levels/time.js"></script>
    <script src="App/Levels/ooo.js"></script>
    <script src="App/Levels/convergence.js"></script>
    <script src="App/Levels/swamp.js"></script>
    <script src="App/Levels/credits.js"></script>
    <script src="App/eden.js"></script>


    <!-- Start the Engine -->
    <script src="App/main.js"></script>
  </body>
</html><|MERGE_RESOLUTION|>--- conflicted
+++ resolved
@@ -167,27 +167,12 @@
       <!--  <div class='string'>Reset</div>-->
       <!--</div>-->
     </div>
-<<<<<<< HEAD
     
     <div class="bar floating controls" id="controls-bar"> 
       
       <div class="bar floating controls" id="expression-envelope" disabled="false">
         <div id="time-slider-container" class="tooltip controls" data-tooltip="Time Slider">
           <input type="range" id="time-slider" value="0" min="0" max="100" step="1"  orient="horizontal">
-=======
-
-    <div class="bar floating controls" id="controls-bar">
-      <div class="button tooltip" id="reset-button" data-tooltip="Reset">
-        <div class="string">↺</div>
-      </div>
-
-      <div id="math-editor-container">
-        <div id="t-variable-container" hide="true">
-          <div class="label" id="t-variable-label">
-            <div class="string">t=</div>
-          </div>
-          <input type="range" id="t-variable-slider" />
->>>>>>> b6f6fb4a
         </div>
         <div id="junction" class="controls"></div>
         <div class="label" id="variable-label">
@@ -210,14 +195,11 @@
         
       </div>
 
-<<<<<<< HEAD
-      
-      <div class="button bar floating controls" id="run-button" hide="false">
-=======
+
       <input class="text" id="expression-text" type="text" hide="true" />
 
       <div class="button" id="run-button" hide="false">
->>>>>>> b6f6fb4a
+
         <div class="string">GO</div>
       </div>
   
@@ -239,11 +221,7 @@
         <div class="label" id="victory-label">
           <div class="string">
             <h3 id="victory-text">Victory!</h3>
-<<<<<<< HEAD
-            <span id="time-taken"></span> seconds, <div id="hovertext" data-hover="The shorter the expression, the higher you score!"><span
-              id="character-count"></span> characters</div>
-          </div> 
-=======
+
             <span id="time-taken"></span>,
             <div
               id="hovertext"
@@ -252,7 +230,6 @@
               <span id="character-count"></span>
             </div>
           </div>
->>>>>>> b6f6fb4a
         </div>
 
         <div class="button" id="next-button">
