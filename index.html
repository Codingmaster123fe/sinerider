<!DOCTYPE html>
<html>
  <head>
    <meta charset="utf-8" />
    <meta name="viewport" content="width=device-width" />

    <title>SineRider</title>

    <link rel="apple-touch-icon" sizes="180x180" href="/apple-touch-icon.png" />
    <link rel="icon" type="image/png" sizes="32x32" href="/favicon-32x32.png" />
    <link rel="icon" type="image/png" sizes="16x16" href="/favicon-16x16.png" />
    <link rel="mask-icon" href="/safari-pinned-tab.svg" color="#5bbad5" />
    <meta name="msapplication-TileColor" content="#da532c" />
    <meta name="theme-color" content="#ffffff" />
    <meta
      name="description"
      content="A beautiful game about love, math, and graphing, built by teenagers at Hack Club and fully open-source! Coming soon in 2023."
    />
    <meta
      name="keywords"
      content="games, math, graphing, art, game design, love, sinerider"
    />

    <!-- Open Graph / Facebook -->
    <meta property="og:type" content="website" />
    <meta property="og:url" content="https://sinerider.com/" />
    <meta property="og:title" content="SineRider" />
    <meta
      property="og:description"
      content="A beautiful game about love, math, and graphing, built by teenagers at Hack Club and fully open-source! Coming soon in 2023."
    />
    <meta property="og:image" content="https://sinerider.com/sr_logo.png" />
    <meta property="og:image:width" content="1200" />
    <meta property="og:image:height" content="630" />

    <!-- Twitter -->
    <meta property="twitter:card" content="summary_large_image" />
    <meta property="twitter:url" content="https://sinerider.com/" />
    <meta property="twitter:title" content="SineRider" />
    <meta
      property="twitter:description"
      content="A beautiful game about love, math, and graphing, built by teenagers at Hack Club and fully open-source! Coming soon in 2023."
    />
    <meta
      property="twitter:image"
      content="https://sinerider.com/sr_logo.png"
    />

    <link rel="preconnect" href="https://fonts.gstatic.com" />
    <link
      href="https://fonts.googleapis.com/css2?family=Patrick+Hand&family=Roboto&family=Roboto+Mono&display=swap"
      rel="stylesheet"
    />
    <link
      href="https://fonts.googleapis.com/css2?family=Edu+QLD+Beginner&display=swap"
      rel="stylesheet"
    />

    <link href="App/style.css" rel="stylesheet" type="text/css" />
    <meta
      name="viewport"
      content="width=device-width, initial-scale=1, minimum-scale=1, maximum-scale=1"
    />

    <!-- Global site tag (gtag.js) - Google Analytics -->
    <script
      async
      src="https://www.googletagmanager.com/gtag/js?id=G-SLDEWZQ8N1"
    ></script>
    <script>
      window.dataLayer = window.dataLayer || []
      function gtag() {
        dataLayer.push(arguments)
      }
      gtag('js', new Date())

      gtag('config', 'G-SLDEWZQ8N1')
    </script>
  </head>
  <body>
    <img
      src="Assets/Images/error.png"
      style="display: none"
      id="error-sprite"
    />

    <div class="bubblets"></div>

    <canvas id="canvas"></canvas>

    <div class="variables floating bar" id="variables-bar" hide="true">
      <div class="string" id="time-string">t=0</div>
    </div>

    <div class="bar floating top" id="top-bar" hide="false">
      <div
        id="volume-slider-box"
        class="tooltip-e tooltip"
        data-tooltip="Volume"
      >
        <div class="">🔊</div>
        <input id="volume-slider" type="range" orient="horizontal" />
      </div>
      <!-- when i move this it doesn't allow me to click on puzzles -->
      <!-- <div class="try-again-button">
        <button id="try-again" type="button">Try Again</button>
      </div> -->

      <div class="bar editor-bar" id="editor-spawner" hide="true">
        <div id="editor-spawner-fixed" class="button string">
          Add fixed goal
        </div>
        <div id="editor-spawner-dynamic" class="button string">
          Add dynamic goal
        </div>
        <div id="editor-spawner-path" class="button string">Add path goal</div>
      </div>
      <div class="bar editor-bar" id="editor-inspector" hide="true">
        <div class="label" id="order-label">
          <div class="string">Order</div>
        </div>
        <input id="editor-order-input" maxlength="1" />
        <div class="label" id="position-label">
          <div class="string">Position</div>
        </div>
        <div id="editor-position">
          <input id="editor-x-input" type="number" placeholder="X" />
          <input id="editor-y-input" type="number" placeholder="Y" />
        </div>
        <div class="label" id="timer-label">
          <div class="string">Timer</div>
        </div>
        <input id="editor-timer-input" min="0" />
        <div id="editor-inspector-delete" class="button string">X</div>
        <!-- TODO: Add path goal -->
      </div>
      
    </div>
    <div id="completion-time" hide="true"></div>
    <div id="dotted-math-container">
      <div class="button" id="dotted-math-button">
        <div class="string">📝 Hint!</div>
      </div>
      <div id="dotted-math-field-static"></div>
      <div id="dotted-slider-box">
        <input
          id="dotted-slider"
          type="range"
          orient="vertical"
          hidden="true"
        />
      </div>
    </div>

    <div class="bar menu" id="menu-bar" hide="false">
      <div class="button" id="edit-button" hide="true">
        <div class="string">Edit</div>
      </div>

      <input class="text" id="level-text" type="text" />

      <div class="button" id="level-button">
        <div class="string"></div>
      </div>

      <!--<div class='button' id='reset-button'>-->
      <!--  <div class='string'>Reset</div>-->
      <!--</div>-->
    </div>
    
    <div class="bar floating controls" id="controls-bar"> 
      
      <div class="bar floating controls" id="expression-envelope" disabled="false">
        <div id="time-slider-container" class="tooltip controls" data-tooltip="Time Slider">
          <input type="range" id="time-slider" value="0" min="0" max="100" step="1"  orient="horizontal">
        </div>
        <div id="junction" class="controls"></div>
        <div class="label" id="variable-label">
          <div class="string">Y=</div>
        </div>
  
        <div id="math-field"></div>
  
        <div id="math-field-static"></div>

        <div class="button reset-button" id="try-again-button" hide="true">
          <div class="string">Try Again</div>
        </div>
        <div class="button tooltip" id="reset-button" data-tooltip="Reset">
          <div class="string">↺</div>
        </div>
        <div class="button" id="navigator-button">
          <div class="string">🌎</div>
        </div>
        
      </div>


      <input class="text" id="expression-text" type="text" hide="true" />

      <div class="button" id="run-button" hide="false">

        <div class="string">GO</div>
      </div>
  
      <div class="button reset-button bar floating controls" id="stop-button" hide="true">
        <div class="string">STOP</div>
      </div>
  
        <input class="text" id="expression-text" type="text" hide="true" />
      </div>
    </div>
    

    <div class="bar message" id="message-bar" hide="true">
      <div class="string">MESSAGE</div>
    </div>

    <div class="bar victory floating" id="victory-bar" hide="true">
      <div class="envelope" id="victory-envelope">
        <div class="label" id="victory-label">
          <div class="string">
            <h3 id="victory-text">Victory!</h3>
<<<<<<< HEAD

=======
            <div
              id="hovertext"
              data-hover="How quickly your solution runs (faster = better)"
            >
>>>>>>> 75543411
            <span id="time-taken"></span>,
            </div>
            <div
              id="hovertext"
              data-hover="The number of characters in your solution (lower = better)"
            >
              <span id="character-count"></span>
            </div>
          </div>
        </div>

        <div class="button" id="next-button">
          <div class="string">NEXT</div>
        </div>
      </div>
    </div>

    <div class="bar floating navigator" id="navigator-floating-bar" hide="true">
      <div class="button" id="show-all-button" hide="false">
        <div class="string">SHOW ALL</div>
      </div>
    </div>

    <div class="veil" id="veil" hide="true"></div>

    <div id="lvl-debug-info" hide="true">
      <div class="grid">
        <div class="string debugtitle">Level name:</div>
        <div class="string debuginfo" id="lvl_name_str">N/A</div>
        <div class="string debugtitle">Level nick:</div>
        <div class="string debuginfo" id="lvl_nick_str">N/A</div>
      </div>
      <div class="button" id="button-hide-level-info" hide="true">
        <div class="string">X</div>
      </div>
    </div>

    <div class="loading veil" id="loading-veil" hide="false">
      <div class="string" id="loading-remarks">
        <p>
          To load a level from a previous session click the ⛰️ button and then
          SHOW ALL.
        </p>
      </div>
      <div id="flag">
        <a href="https://github.com/hackclub">
          <img class="hackclub-logo" src="Assets/Images/hc_logo.png" />
        </a>
      </div>
      <div class="string" id="loading-string"></div>
    </div>
    
    <!-- Load External Libraries -->
    <script src="https://cdnjs.cloudflare.com/ajax/libs/howler/2.2.1/howler.min.js"></script>
    <!-- <script src="https://cdnjs.cloudflare.com/ajax/libs/lodash.js/4.17.20/lodash.min.js"></script> -->
    <script src="https://cdnjs.cloudflare.com/ajax/libs/lodash.js/4.17.20/lodash.js"></script>
    <script src="https://cdnjs.cloudflare.com/ajax/libs/mathjs/7.3.0/math.min.js"></script>
    <script src="https://cdnjs.cloudflare.com/ajax/libs/jquery/3.5.1/jquery.min.js"></script>
    <script src="https://cdnjs.cloudflare.com/ajax/libs/mathquill/0.9.1/mathquill.min.js"></script>

    <script src="Libraries/lz-string.min.js"></script>

    <link rel="stylesheet" href="Libraries/mathquill.css" />
    <script src="Libraries/mathquill.min.js"></script>
    <script>
      var MQ = MathQuill.getInterface(2)
    </script>

    <!-- Load Extension Methods -->
    <script src="Libraries/GLUtils.js"></script>
    <script src="Libraries/extensions.js"></script>
    <script src="Libraries/preprocessMathQuill.js"></script>

    <!-- Load Structs -->
    <script src="Types/Structs/EntityGroup.js"></script>
    <script src="Types/Structs/Editor.js"></script>
    <script src="Types/Structs/PlayerStorage.js"></script>
    <script src="Types/Structs/Test.js"></script>
    <script src="Types/Structs/Vector2.js"></script>
    <script src="Types/Structs/Bounds.js"></script>
    <script src="Types/Structs/Shape.js"></script>
    <script src="Types/Structs/Circle.js"></script>
    <script src="Types/Structs/Rect.js"></script>
    <script src="Types/Structs/Color.js"></script>
    <script src="Types/Structs/CameraState.js"></script>

    <!-- Color Palette -->
    <script src="App/colors.js"></script>

    <!-- Load Basic Types -->
    <script src="Types/Assets.js"></script>
    <script src="Types/Engine.js"></script>
    <script src="Types/Sampler.js"></script>
    <script src="Types/InterFrameSampler.js"></script>
    <script src="Types/BufferSampler.js"></script>
    <script src="Types/Transform.js"></script>
    <script src="Types/Screen.js"></script>
    <script src="Types/Rigidbody.js"></script>
    <script src="Types/Clickable.js"></script>
    <script src="Types/ClickableContext.js"></script>
    <script src="Types/VolcanoQuad.js"></script>
    <script src="Types/LavaQuad.js"></script>
    <script src="Types/WaterQuad.js"></script>
    <script src="Types/SunsetQuad.js"></script>
    <script src="Types/VolcanoSunsetQuad.js"></script>

    <!-- Load Components -->
    <script src="Types/Entities/Directors/Director.js"></script>
    <script src="Types/Entities/Directors/TrackingDirector.js"></script>
    <script src="Types/Entities/Directors/WaypointDirector.js"></script>
    <script src="Types/Entities/Directors/LerpDirector.js"></script>
    <!--<script src='Types/Entities/Directors/DragDirector.js'></script>-->

    <!-- Load Entities -->
    <script src="Types/Entities/HintGraph.js"></script>
    <script src="Types/Entities/Sound.js"></script>
    <script src="Types/Entities/ScreenBuffer.js"></script>
    <script src="Types/Entities/Water.js"></script>
    <script src="Types/Entities/ConstantLakeShader.js"></script>
    <script src="Types/Entities/VolcanoShader.js"></script>
    <script src="Types/Entities/PostProcessing.js"></script>
    <script src="Types/Entities/VolcanoSunsetShader.js"></script>
    <script src="Types/Entities/Entity.js"></script>
    <script src="Types/Entities/World.js"></script>
    <script src="Types/Entities/Level.js"></script>
    <script src="Types/Entities/Navigator.js"></script>
    <script src="Types/Entities/Camera.js"></script>
    <script src="Types/Entities/Axes.js"></script>
    <script src="Types/Entities/Gridlines.js"></script>
    <script src="Types/Entities/Sprite.js"></script>
    <script src="Types/Entities/Goals/Goal.js"></script>
    <script src="Types/Entities/Goals/PathGoal.js"></script>
    <script src="Types/Entities/Goals/DynamicGoal.js"></script>
    <script src="Types/Entities/Goals/FixedGoal.js"></script>
    <script src="Types/Entities/Trail.js"></script>
    <script src="Types/Entities/Text.js"></script>
    <script src="Types/Entities/Speech.js"></script>
    <script src="Types/Entities/Arrow.js"></script>
    <script src="Types/Entities/Graph.js"></script>
    <script src="Types/Entities/Sledder.js"></script>
    <script src="Types/Entities/Walker.js"></script>
    <script src="Types/Entities/LavaMonster.js"></script>
    <script src="Types/Entities/LevelBubble.js"></script>
    <script src="Types/Entities/Tip.js"></script>
    <script src="Types/Entities/CoordinateBox.js"></script>
    <script src="Types/Entities/Clouds.js"></script>
    <script src="Types/Entities/Sky.js"></script>
    <script src="Types/Entities/Snow.js"></script>

    <!-- Load World Data -->
    <script src="App/biomes.js"></script>
    <script src="App/layers.js"></script>
    <script src="App/Levels/desert.js"></script>
    <script src="App/Levels/constantLake.js"></script>
    <script src="App/Levels/volcano.js"></script>
    <script src="App/Levels/editor.js"></script>
    <script src="App/Levels/slope.js"></script>
    <script src="App/Levels/parabola.js"></script>
    <script src="App/Levels/wave.js"></script>
    <script src="App/Levels/logistic.js"></script>
    <script src="App/Levels/time.js"></script>
    <script src="App/Levels/ooo.js"></script>
    <script src="App/Levels/convergence.js"></script>
    <script src="App/Levels/swamp.js"></script>
    <script src="App/Levels/credits.js"></script>
    <script src="App/eden.js"></script>


    <!-- Start the Engine -->
    <script src="App/main.js"></script>
  </body>
</html><|MERGE_RESOLUTION|>--- conflicted
+++ resolved
@@ -221,14 +221,10 @@
         <div class="label" id="victory-label">
           <div class="string">
             <h3 id="victory-text">Victory!</h3>
-<<<<<<< HEAD
-
-=======
             <div
               id="hovertext"
               data-hover="How quickly your solution runs (faster = better)"
             >
->>>>>>> 75543411
             <span id="time-taken"></span>,
             </div>
             <div
