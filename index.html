<!DOCTYPE html>
<html>
  <head>
    <meta charset="utf-8" />
    <meta name="viewport" content="width=device-width" />

    <title>SineRider</title>

    <link rel="apple-touch-icon" sizes="180x180" href="/apple-touch-icon.png" />
    <link rel="icon" type="image/png" sizes="32x32" href="/favicon-32x32.png" />
    <link rel="icon" type="image/png" sizes="16x16" href="/favicon-16x16.png" />
    <link rel="mask-icon" href="/safari-pinned-tab.svg" color="#5bbad5" />
    <meta name="msapplication-TileColor" content="#da532c" />
    <meta name="theme-color" content="#ffffff" />
    <meta
      name="description"
      content="A beautiful game about love, math, and graphing, built by teenagers at Hack Club and fully open-source! Coming soon in 2023."
    />
    <meta
      name="keywords"
      content="games, math, graphing, art, game design, love, sinerider"
    />

    <!-- Open Graph / Facebook -->
    <meta property="og:type" content="website" />
    <meta property="og:url" content="https://sinerider.com/" />
    <meta property="og:title" content="SineRider" />
    <meta
      property="og:description"
      content="A beautiful game about love, math, and graphing, built by teenagers at Hack Club and fully open-source! Coming soon in 2023."
    />
    <meta property="og:image" content="https://sinerider.com/sr_logo.png" />
    <meta property="og:image:width" content="1200" />
    <meta property="og:image:height" content="630" />

    <!-- Twitter -->
    <meta property="twitter:card" content="summary_large_image" />
    <meta property="twitter:url" content="https://sinerider.com/" />
    <meta property="twitter:title" content="SineRider" />
    <meta
      property="twitter:description"
      content="A beautiful game about love, math, and graphing, built by teenagers at Hack Club and fully open-source! Coming soon in 2023."
    />
    <meta
      property="twitter:image"
      content="https://sinerider.com/sr_logo.png"
    />

    <link rel="preconnect" href="https://fonts.gstatic.com" />
    <link
      href="https://fonts.googleapis.com/css2?family=Patrick+Hand&family=Roboto&family=Roboto+Mono&display=swap"
      rel="stylesheet"
    />
    <link
      href="https://fonts.googleapis.com/css2?family=Edu+QLD+Beginner&display=swap"
      rel="stylesheet"
    />

    <link href="App/style.css" rel="stylesheet" type="text/css" />
    <meta
      name="viewport"
      content="width=device-width, initial-scale=1, minimum-scale=1, maximum-scale=1"
    />

    <!-- Global site tag (gtag.js) - Google Analytics -->
    <script
      async
      src="https://www.googletagmanager.com/gtag/js?id=G-SLDEWZQ8N1"
    ></script>
    <script>
      window.dataLayer = window.dataLayer || []
      function gtag() {
        dataLayer.push(arguments)
      }
      gtag('js', new Date())

      gtag('config', 'G-SLDEWZQ8N1')
    </script>
  </head>
  <body>
    <img
      src="Assets/Images/error.png"
      style="display: none"
      id="error-sprite"
    />

    <div class="bubblets"></div>

    <canvas id="canvas"></canvas>

    <div class="variables floating bar" id="variables-bar" hide="true">
      <div class="string" id="time-string">t=0</div>
    </div>

    <div class="bar floating top" id="top-bar" hide="false">
      <!-- when i move this it doesn't allow me to click on puzzles -->
      <!-- <div class="try-again-button">
        <button id="try-again" type="button">Try Again</button>
      </div> -->

      <div class="bar editor-bar" id="editor-spawner" hide="true">
        <div id="editor-spawner-fixed" class="button string">
          Add fixed goal
        </div>
        <div id="editor-spawner-dynamic" class="button string">
          Add dynamic goal
        </div>
        <div id="editor-spawner-path" class="button string">Add path goal</div>
      </div>
      <div class="bar editor-bar" id="editor-inspector" hide="true">
        <div class="label" id="order-label">
          <div class="string">Order</div>
        </div>
        <input id="editor-order-input" maxlength="1" />
        <div class="label" id="position-label">
          <div class="string">Position</div>
        </div>
        <div id="editor-position">
          <input id="editor-x-input" type="number" placeholder="X" />
          <input id="editor-y-input" type="number" placeholder="Y" />
        </div>
        <div class="label" id="timer-label">
          <div class="string">Timer</div>
        </div>
        <input id="editor-timer-input" min="0" />
        <div id="editor-inspector-delete" class="button string">X</div>
        <!-- TODO: Add path goal -->
      </div>
      
    </div>
    <div id="completion-time" hide="true"></div>
    <div id="dotted-math-container">
      <div class="button" id="dotted-math-button">
        <div class="string">📝 Hint!</div>
      </div>
      <div id="dotted-math-field-static"></div>
      <div id="dotted-slider-box">
        <input
          id="dotted-slider"
          type="range"
          orient="vertical"
          hidden="true"
        />
      </div>
    </div>

    <div class="bar menu" id="menu-bar" hide="false">
      <div class="button" id="edit-button" hide="true">
        <div class="string">Edit</div>
      </div>

      <input class="text" id="level-text" type="text" />

      <div class="button" id="level-button">
        <div class="string"></div>
      </div>

      <!--<div class='button' id='reset-button'>-->
      <!--  <div class='string'>Reset</div>-->
      <!--</div>-->
    </div>
    
    <div class="bar floating controls" id="controls-bar"> 
      <div id="controls-bar-gfx"></div>
      <div class="button reset-button" id="try-again-button" hide="true">
        <div class="string">Try Again</div>
      </div>
      <div class="bar floating controls" id="expression-envelope" disabled="false">
        <div id="time-slider-container" class="controls">
          <div id="time-slider-ticks">
            <div class="slider-tick"><div class="slider-tick-label">0s</div></div>
            <div class="slider-tick"><div class="slider-tick-label">1</div></div>
            <div class="slider-tick"><div class="slider-tick-label">2</div></div>
            <div class="slider-tick"><div class="slider-tick-label">3</div></div>
            <div class="slider-tick"><div class="slider-tick-label">4</div></div>
            <div class="slider-tick"><div class="slider-tick-label">5</div></div>
            <div class="slider-tick"><div class="slider-tick-label">6</div></div>
            <div class="slider-tick"><div class="slider-tick-label">7</div></div>
            <div class="slider-tick"><div class="slider-tick-label">8</div></div>
            <div class="slider-tick"><div class="slider-tick-label">9</div></div>
            <div class="slider-tick"><div class="slider-tick-label">10s</div></div>
          </div>
<<<<<<< HEAD
          <input type="range" id="time-slider" value="0" min="0" max="100" step="1"  orient="horizontal">
          
=======
          <input
            value="0"
            type="range"
            id="t-variable-slider"
          />
>>>>>>> b8883ad3
        </div>
        <div id="junction" class="controls"></div>
        <div class="label" id="variable-label">
          <div class="string">Y=</div>
        </div>
  
        <div id="math-field"></div>
  
        <div id="math-field-static"></div>

        
        <div class="cb-button tooltip" id="reset-button" data-tooltip="Reset">
          <div class="string">↺</div>
        </div>
        <div class="cb-button tooltip" id="navigator-button" data-tooltip="Map">
          <div class="string">🌎</div>
        </div>
        <input id="volume-slider" type="range" orient="horizontal" />
        <div class="cb-button tooltip" id="sound-button" data-tooltip="Volume">🔊</div>
      </div>


      <input class="text" id="expression-text" type="text" hide="true" />

      <div class="button" id="run-button" hide="false">

        <div class="string">GO</div>
      </div>
  
      <div class="button reset-button bar floating controls" id="stop-button" hide="true">
        <div class="string">STOP</div>
      </div>
  
        <input class="text" id="expression-text" type="text" hide="true" />
      </div>
    </div>
    

    <dialog id="reset-confirmation-dialog">
      <div class="string">
        Reset your equation?
        <strong>&nbsp;This cannot be undone.</strong>
      </div>
      <div>
        <div class="button" id="reset-confirmation-no">
          <div class="string">Cancel</div>
        </div>
        <div class="button" id="reset-confirmation-yes">
          <div class="string">Reset</div>
        </div>
      </div>
    </dialog>

    <div class="bar message" id="message-bar" hide="true">
      <div class="string">MESSAGE</div>
    </div>

    <div class="bar victory floating" id="victory-bar" hide="true">
      <div class="envelope" id="victory-envelope">
        <div class="label" id="victory-label">
          <div class="string">
            <h3 id="victory-text">Victory!</h3>
            <div
              id="hovertext"
              data-hover="How quickly your solution runs (faster = better)"
            >
              <span id="time-taken"></span>,
            </div>
            <div
              id="hovertext"
              data-hover="The number of characters in your solution (lower = better)"
            >
              <span id="character-count"></span>
            </div>
          </div>
        </div>

        <div class="button" id="next-button">
          <div class="string">NEXT</div>
        </div>
      </div>
    </div>

    <div class="bar floating navigator" id="navigator-floating-bar" hide="true">
      <div class="button" id="show-all-button" hide="false">
        <div class="string">SHOW ALL</div>
      </div>
    </div>

    <div class="veil" id="veil" hide="true"></div>

    <div id="lvl-debug-info" hide="true">
      <div class="grid">
        <div class="string debugtitle">Level name:</div>
        <div class="string debuginfo" id="lvl_name_str">N/A</div>
        <div class="string debugtitle">Level nick:</div>
        <div class="string debuginfo" id="lvl_nick_str">N/A</div>
      </div>
      <div class="button" id="button-hide-level-info" hide="true">
        <div class="string">X</div>
      </div>
    </div>

    <div class="loading veil" id="loading-veil" hide="false">
      <div class="string" id="loading-remarks">
        <p>
          To load a level from a previous session click the ⛰️ button and then
          SHOW ALL.
        </p>
      </div>
      <div id="flag">
        <a href="https://github.com/hackclub">
          <img class="hackclub-logo" src="Assets/Images/hc_logo.png" />
        </a>
      </div>
      <div class="string" id="loading-string"></div>
    </div>
    
    <!-- Load External Libraries -->
    <script src="https://cdnjs.cloudflare.com/ajax/libs/howler/2.2.1/howler.min.js"></script>
    <!-- <script src="https://cdnjs.cloudflare.com/ajax/libs/lodash.js/4.17.20/lodash.min.js"></script> -->
    <script src="https://cdnjs.cloudflare.com/ajax/libs/lodash.js/4.17.20/lodash.js"></script>
    <script src="https://cdnjs.cloudflare.com/ajax/libs/mathjs/7.3.0/math.min.js"></script>
    <script src="https://cdnjs.cloudflare.com/ajax/libs/jquery/3.5.1/jquery.min.js"></script>
    <script src="https://cdnjs.cloudflare.com/ajax/libs/mathquill/0.9.1/mathquill.min.js"></script>

    <script src="Libraries/lz-string.min.js"></script>

    <link rel="stylesheet" href="Libraries/mathquill.css" />
    <script src="Libraries/mathquill.min.js"></script>
    <script>
      var MQ = MathQuill.getInterface(2)
    </script>

    <!-- Load Extension Methods -->
    <script src="Libraries/GLUtils.js"></script>
    <script src="Libraries/extensions.js"></script>
    <script src="Libraries/preprocessMathQuill.js"></script>

    <!-- Load Structs -->
    <script src="Types/Structs/EntityGroup.js"></script>
    <script src="Types/Structs/Editor.js"></script>
    <script src="Types/Structs/PlayerStorage.js"></script>
    <script src="Types/Structs/Test.js"></script>
    <script src="Types/Structs/Vector2.js"></script>
    <script src="Types/Structs/Bounds.js"></script>
    <script src="Types/Structs/Shape.js"></script>
    <script src="Types/Structs/Circle.js"></script>
    <script src="Types/Structs/Rect.js"></script>
    <script src="Types/Structs/Color.js"></script>
    <script src="Types/Structs/CameraState.js"></script>

    <!-- Color Palette -->
    <script src="App/colors.js"></script>

    <!-- Load Basic Types -->
    <script src="Types/Assets.js"></script>
    <script src="Types/Engine.js"></script>
    <script src="Types/Sampler.js"></script>
    <script src="Types/InterFrameSampler.js"></script>
    <script src="Types/BufferSampler.js"></script>
    <script src="Types/Transform.js"></script>
    <script src="Types/Screen.js"></script>
    <script src="Types/Rigidbody.js"></script>
    <script src="Types/Clickable.js"></script>
    <script src="Types/ClickableContext.js"></script>
    <script src="Types/VolcanoQuad.js"></script>
    <script src="Types/LavaQuad.js"></script>
    <script src="Types/WaterQuad.js"></script>
    <script src="Types/SunsetQuad.js"></script>
    <script src="Types/VolcanoSunsetQuad.js"></script>

    <!-- Load Components -->
    <script src="Types/Entities/Directors/Director.js"></script>
    <script src="Types/Entities/Directors/TrackingDirector.js"></script>
    <script src="Types/Entities/Directors/WaypointDirector.js"></script>
    <script src="Types/Entities/Directors/LerpDirector.js"></script>
    <script src="Types/Entities/Directors/PanDirector.js"></script>
    <!--<script src='Types/Entities/Directors/DragDirector.js'></script>-->

    <!-- Load Entities -->
    <script src="Types/Entities/HintGraph.js"></script>
    <script src="Types/Entities/Sound.js"></script>
    <script src="Types/Entities/ScreenBuffer.js"></script>
    <script src="Types/Entities/Water.js"></script>
    <script src="Types/Entities/ConstantLakeShader.js"></script>
    <script src="Types/Entities/VolcanoShader.js"></script>
    <script src="Types/Entities/PostProcessing.js"></script>
    <script src="Types/Entities/VolcanoSunsetShader.js"></script>
    <script src="Types/Entities/Entity.js"></script>
    <script src="Types/Entities/World.js"></script>
    <script src="Types/Entities/Level.js"></script>
    <script src="Types/Entities/Navigator.js"></script>
    <script src="Types/Entities/Camera.js"></script>
    <script src="Types/Entities/Axes.js"></script>
    <script src="Types/Entities/Gridlines.js"></script>
    <script src="Types/Entities/Sprite.js"></script>
    <script src="Types/Entities/Goals/Goal.js"></script>
    <script src="Types/Entities/Goals/PathGoal.js"></script>
    <script src="Types/Entities/Goals/DynamicGoal.js"></script>
    <script src="Types/Entities/Goals/FixedGoal.js"></script>
    <script src="Types/Entities/Trail.js"></script>
    <script src="Types/Entities/Text.js"></script>
    <script src="Types/Entities/Speech.js"></script>
    <script src="Types/Entities/Arrow.js"></script>
    <script src="Types/Entities/Graph.js"></script>
    <script src="Types/Entities/Sledder.js"></script>
    <script src="Types/Entities/Walker.js"></script>
    <script src="Types/Entities/LavaMonster.js"></script>
    <script src="Types/Entities/LevelBubble.js"></script>
    <script src="Types/Entities/Tip.js"></script>
    <script src="Types/Entities/CoordinateBox.js"></script>
    <script src="Types/Entities/Clouds.js"></script>
    <script src="Types/Entities/Sky.js"></script>
    <script src="Types/Entities/Snow.js"></script>

    <!-- Load World Data -->
    <script src="App/biomes.js"></script>
    <script src="App/layers.js"></script>
    <script src="App/Levels/desert.js"></script>
    <script src="App/Levels/constantLake.js"></script>
    <script src="App/Levels/volcano.js"></script>
    <script src="App/Levels/editor.js"></script>
    <script src="App/Levels/slope.js"></script>
    <script src="App/Levels/parabola.js"></script>
    <script src="App/Levels/wave.js"></script>
    <script src="App/Levels/logistic.js"></script>
    <script src="App/Levels/time.js"></script>
    <script src="App/Levels/ooo.js"></script>
    <script src="App/Levels/convergence.js"></script>
    <script src="App/Levels/swamp.js"></script>
    <script src="App/Levels/credits.js"></script>
    <script src="App/eden.js"></script>


    <!-- Start the Engine -->
    <script src="App/main.js"></script>

    <!-- This Does Something -->
    <script src="App/dinoegg.js"></script>
  </body>
</html><|MERGE_RESOLUTION|>--- conflicted
+++ resolved
@@ -180,16 +180,8 @@
             <div class="slider-tick"><div class="slider-tick-label">9</div></div>
             <div class="slider-tick"><div class="slider-tick-label">10s</div></div>
           </div>
-<<<<<<< HEAD
           <input type="range" id="time-slider" value="0" min="0" max="100" step="1"  orient="horizontal">
           
-=======
-          <input
-            value="0"
-            type="range"
-            id="t-variable-slider"
-          />
->>>>>>> b8883ad3
         </div>
         <div id="junction" class="controls"></div>
         <div class="label" id="variable-label">
