<!DOCTYPE html>
<html>
  <head>
    <meta charset="utf-8" />
    <meta name="viewport" content="width=device-width" />

    <title>SineRider</title>

    <link rel="apple-touch-icon" sizes="180x180" href="/apple-touch-icon.png" />
    <link rel="icon" type="image/png" sizes="32x32" href="/favicon-32x32.png" />
    <link rel="icon" type="image/png" sizes="16x16" href="/favicon-16x16.png" />
    <link rel="mask-icon" href="/safari-pinned-tab.svg" color="#5bbad5" />
    <meta name="msapplication-TileColor" content="#da532c" />
    <meta name="theme-color" content="#ffffff" />
    <meta
      name="description"
      content="A beautiful game about love, math, and graphing, built by teenagers at Hack Club and fully open-source! Coming soon in 2023."
    />
    <meta
      name="keywords"
      content="games, math, graphing, art, game design, love, sinerider"
    />

    <!-- Open Graph / Facebook -->
    <meta property="og:type" content="website" />
    <meta property="og:url" content="https://sinerider.com/" />
    <meta property="og:title" content="SineRider" />
    <meta
      property="og:description"
      content="A beautiful game about love, math, and graphing, built by teenagers at Hack Club and fully open-source! Coming soon in 2023."
    />
    <meta property="og:image" content="https://sinerider.com/sr_logo.png" />
    <meta property="og:image:width" content="1200" />
    <meta property="og:image:height" content="630" />

    <!-- Twitter -->
    <meta property="twitter:card" content="summary_large_image" />
    <meta property="twitter:url" content="https://sinerider.com/" />
    <meta property="twitter:title" content="SineRider" />
    <meta
      property="twitter:description"
      content="A beautiful game about love, math, and graphing, built by teenagers at Hack Club and fully open-source! Coming soon in 2023."
    />
    <meta
      property="twitter:image"
      content="https://sinerider.com/sr_logo.png"
    />

    <link rel="preconnect" href="https://fonts.gstatic.com" />
    <link
      href="https://fonts.googleapis.com/css2?family=Patrick+Hand&family=Roboto&family=Roboto+Mono&display=swap"
      rel="stylesheet"
    />
    <link
      href="https://fonts.googleapis.com/css2?family=Edu+QLD+Beginner&display=swap"
      rel="stylesheet"
    />

    <link href="App/style.css" rel="stylesheet" type="text/css" />
    <meta
      name="viewport"
      content="width=device-width, initial-scale=1, minimum-scale=1, maximum-scale=1"
    />

    <!-- Global site tag (gtag.js) - Google Analytics -->
    <script
      async
      src="https://www.googletagmanager.com/gtag/js?id=G-SLDEWZQ8N1"
    ></script>
    <script>
      window.dataLayer = window.dataLayer || []
      function gtag() {
        dataLayer.push(arguments)
      }
      gtag('js', new Date())

      gtag('config', 'G-SLDEWZQ8N1')
    </script>
  </head>
  <body>
    <img
      src="Assets/Images/error.png"
      style="display: none"
      id="error-sprite"
    />

    <div class="bubblets"></div>

    <canvas id="canvas"></canvas>

    <div class="variables floating bar" id="variables-bar" hide="true">
      <div class="string" id="time-string">t=0</div>
    </div>

    <div class="bar floating top" id="top-bar" hide="false">
      <div
        id="volume-slider-box"
        class="tooltip-e tooltip"
        data-tooltip="Volume"
      >
        <div class="">🔊</div>
        <input id="volume-slider" type="range" orient="horizontal" />
      </div>
      <!-- when i move this it doesn't allow me to click on puzzles -->
      <!-- <div class="try-again-button">
        <button id="try-again" type="button">Try Again</button>
      </div> -->

      <div class="bar editor-bar" id="editor-spawner" hide="true">
        <div id="editor-spawner-fixed" class="button string">
          Add fixed goal
        </div>
        <div id="editor-spawner-dynamic" class="button string">
          Add dynamic goal
        </div>
        <div id="editor-spawner-path" class="button string">Add path goal</div>
      </div>
      <div class="bar editor-bar" id="editor-inspector" hide="true">
        <div class="label" id="order-label">
          <div class="string">Order</div>
        </div>
        <input id="editor-order-input" maxlength="1" />
        <div class="label" id="position-label">
          <div class="string">Position</div>
        </div>
        <div id="editor-position">
          <input id="editor-x-input" type="number" placeholder="X" />
          <input id="editor-y-input" type="number" placeholder="Y" />
        </div>
        <div class="label" id="timer-label">
          <div class="string">Timer</div>
        </div>
        <input id="editor-timer-input" min="0" />
        <div id="editor-inspector-delete" class="button string">X</div>
        <!-- TODO: Add path goal -->
      </div>
      <div class="button" id="navigator-button" hide="false">
        <div class="string">🏔</div>
      </div>
    </div>
    <div id="completion-time" hide="true"></div>
    <div id="dotted-math-container">
      <div class="button" id="dotted-math-button">
        <div class="string">📝 Hint!</div>
      </div>
      <div id="dotted-math-field-static"></div>
      <div id="dotted-slider-box">
        <input
          id="dotted-slider"
          type="range"
          orient="vertical"
          hidden="true"
        />
      </div>
    </div>

    <div class="bar menu" id="menu-bar" hide="false">
      <div class="button" id="edit-button" hide="true">
        <div class="string">Edit</div>
      </div>

      <input class="text" id="level-text" type="text" />

      <div class="button" id="level-button">
        <div class="string"></div>
      </div>

      <!--<div class='button' id='reset-button'>-->
      <!--  <div class='string'>Reset</div>-->
      <!--</div>-->
    </div>

    <div class="bar floating controls" id="controls-bar">
      <div class="button tooltip" id="reset-button" data-tooltip="Reset">
        <div class="string">↺</div>
      </div>

      <div id="math-editor-container">
        <div id="t-variable-container" hide="true">
          <div class="label" id="t-variable-label">
            <div class="string">t=</div>
          </div>
<<<<<<< HEAD
          <input type="range" id="t-variable-slider" />
=======
          <input
            value="0"
            type="range"
            id="t-variable-slider"
          />
>>>>>>> 2e5ab485
        </div>
        <div class="envelope" id="expression-envelope" disabled="false">
          <div class="label" id="variable-label">
            <div class="string">Y=</div>
          </div>

          <div id="math-field"></div>

          <div id="math-field-static"></div>
        </div>
      </div>

      <input class="text" id="expression-text" type="text" hide="true" />

      <div class="button" id="run-button" hide="false">
        <div class="string">GO</div>
      </div>

      <div class="button reset-button" id="stop-button" hide="true">
        <div class="string">STOP</div>
      </div>

      <div class="button reset-button" id="try-again-button" hide="true">
        <div class="string">Try Again</div>
      </div>
    </div>

    <div class="bar message" id="message-bar" hide="true">
      <div class="string">MESSAGE</div>
    </div>

    <div class="bar victory floating" id="victory-bar" hide="true">
      <div class="envelope" id="victory-envelope">
        <div class="label" id="victory-label">
          <div class="string">
            <h3 id="victory-text">Victory!</h3>
            <div
              id="hovertext"
              data-hover="How quickly your solution runs (faster = better)"
            >
            <span id="time-taken"></span>,
            </div>
            <div
              id="hovertext"
              data-hover="The number of characters in your solution (lower = better)"
            >
              <span id="character-count"></span>
            </div>
          </div>
        </div>

        <div class="button" id="next-button">
          <div class="string">NEXT</div>
        </div>
      </div>
    </div>

    <div class="bar floating navigator" id="navigator-floating-bar" hide="true">
      <div class="button" id="show-all-button" hide="false">
        <div class="string">SHOW ALL</div>
      </div>
    </div>

    <div class="veil" id="veil" hide="true"></div>

    <div id="lvl-debug-info" hide="true">
      <div class="grid">
        <div class="string debugtitle">Level name:</div>
        <div class="string debuginfo" id="lvl_name_str">N/A</div>
        <div class="string debugtitle">Level nick:</div>
        <div class="string debuginfo" id="lvl_nick_str">N/A</div>
      </div>
      <div class="button" id="button-hide-level-info" hide="true">
        <div class="string">X</div>
      </div>
    </div>

    <div class="loading veil" id="loading-veil" hide="false">
      <div class="string" id="loading-remarks">
        <p>
          To load a level from a previous session click the ⛰️ button and then
          SHOW ALL.
        </p>
      </div>
      <div id="flag">
        <a href="https://github.com/hackclub">
          <img class="hackclub-logo" src="Assets/Images/hc_logo.png" />
        </a>
      </div>
      <div class="string" id="loading-string"></div>
    </div>

    <!-- Load External Libraries -->
    <script src="https://cdnjs.cloudflare.com/ajax/libs/howler/2.2.1/howler.min.js"></script>
    <!-- <script src="https://cdnjs.cloudflare.com/ajax/libs/lodash.js/4.17.20/lodash.min.js"></script> -->
    <script src="https://cdnjs.cloudflare.com/ajax/libs/lodash.js/4.17.20/lodash.js"></script>
    <script src="https://cdnjs.cloudflare.com/ajax/libs/mathjs/7.3.0/math.min.js"></script>
    <script src="https://cdnjs.cloudflare.com/ajax/libs/jquery/3.5.1/jquery.min.js"></script>
    <script src="https://cdnjs.cloudflare.com/ajax/libs/mathquill/0.9.1/mathquill.min.js"></script>

    <script src="Libraries/lz-string.min.js"></script>

    <link rel="stylesheet" href="Libraries/mathquill.css" />
    <script src="Libraries/mathquill.min.js"></script>
    <script>
      var MQ = MathQuill.getInterface(2)
    </script>

    <!-- Load Extension Methods -->
    <script src="Libraries/GLUtils.js"></script>
    <script src="Libraries/extensions.js"></script>
    <script src="Libraries/preprocessMathQuill.js"></script>

    <!-- Load Structs -->
    <script src="Types/Structs/EntityGroup.js"></script>
    <script src="Types/Structs/Editor.js"></script>
    <script src="Types/Structs/PlayerStorage.js"></script>
    <script src="Types/Structs/Test.js"></script>
    <script src="Types/Structs/Vector2.js"></script>
    <script src="Types/Structs/Bounds.js"></script>
    <script src="Types/Structs/Shape.js"></script>
    <script src="Types/Structs/Circle.js"></script>
    <script src="Types/Structs/Rect.js"></script>
    <script src="Types/Structs/Color.js"></script>
    <script src="Types/Structs/CameraState.js"></script>

    <!-- Color Palette -->
    <script src="App/colors.js"></script>

    <!-- Load Basic Types -->
    <script src="Types/Assets.js"></script>
    <script src="Types/Engine.js"></script>
    <script src="Types/Sampler.js"></script>
    <script src="Types/InterFrameSampler.js"></script>
    <script src="Types/BufferSampler.js"></script>
    <script src="Types/Transform.js"></script>
    <script src="Types/Screen.js"></script>
    <script src="Types/Rigidbody.js"></script>
    <script src="Types/Clickable.js"></script>
    <script src="Types/ClickableContext.js"></script>
    <script src="Types/VolcanoQuad.js"></script>
    <script src="Types/LavaQuad.js"></script>
    <script src="Types/WaterQuad.js"></script>
    <script src="Types/SunsetQuad.js"></script>
    <script src="Types/VolcanoSunsetQuad.js"></script>

    <!-- Load Components -->
    <script src="Types/Entities/Directors/Director.js"></script>
    <script src="Types/Entities/Directors/TrackingDirector.js"></script>
    <script src="Types/Entities/Directors/WaypointDirector.js"></script>
    <script src="Types/Entities/Directors/LerpDirector.js"></script>
    <script src="Types/Entities/Directors/PanDirector.js"></script>
    <!--<script src='Types/Entities/Directors/DragDirector.js'></script>-->

    <!-- Load Entities -->
    <script src="Types/Entities/HintGraph.js"></script>
    <script src="Types/Entities/Sound.js"></script>
    <script src="Types/Entities/ScreenBuffer.js"></script>
    <script src="Types/Entities/Water.js"></script>
    <script src="Types/Entities/ConstantLakeShader.js"></script>
    <script src="Types/Entities/VolcanoShader.js"></script>
    <script src="Types/Entities/PostProcessing.js"></script>
    <script src="Types/Entities/VolcanoSunsetShader.js"></script>
    <script src="Types/Entities/Entity.js"></script>
    <script src="Types/Entities/World.js"></script>
    <script src="Types/Entities/Level.js"></script>
    <script src="Types/Entities/Navigator.js"></script>
    <script src="Types/Entities/Camera.js"></script>
    <script src="Types/Entities/Axes.js"></script>
    <script src="Types/Entities/Gridlines.js"></script>
    <script src="Types/Entities/Sprite.js"></script>
    <script src="Types/Entities/Goals/Goal.js"></script>
    <script src="Types/Entities/Goals/PathGoal.js"></script>
    <script src="Types/Entities/Goals/DynamicGoal.js"></script>
    <script src="Types/Entities/Goals/FixedGoal.js"></script>
    <script src="Types/Entities/Trail.js"></script>
    <script src="Types/Entities/Text.js"></script>
    <script src="Types/Entities/Speech.js"></script>
    <script src="Types/Entities/Arrow.js"></script>
    <script src="Types/Entities/Graph.js"></script>
    <script src="Types/Entities/Sledder.js"></script>
    <script src="Types/Entities/Walker.js"></script>
    <script src="Types/Entities/LavaMonster.js"></script>
    <script src="Types/Entities/LevelBubble.js"></script>
    <script src="Types/Entities/Tip.js"></script>
    <script src="Types/Entities/CoordinateBox.js"></script>
    <script src="Types/Entities/Clouds.js"></script>
    <script src="Types/Entities/Sky.js"></script>
    <script src="Types/Entities/Snow.js"></script>

    <!-- Load World Data -->
    <script src="App/biomes.js"></script>
    <script src="App/layers.js"></script>
    <script src="App/Levels/desert.js"></script>
    <script src="App/Levels/constantLake.js"></script>
    <script src="App/Levels/volcano.js"></script>
    <script src="App/Levels/editor.js"></script>
    <script src="App/Levels/slope.js"></script>
    <script src="App/Levels/parabola.js"></script>
    <script src="App/Levels/wave.js"></script>
    <script src="App/Levels/logistic.js"></script>
    <script src="App/Levels/time.js"></script>
    <script src="App/Levels/ooo.js"></script>
    <script src="App/Levels/convergence.js"></script>
    <script src="App/Levels/swamp.js"></script>
    <script src="App/Levels/credits.js"></script>
    <script src="App/eden.js"></script>

    <!-- Start the Engine -->
    <script src="App/main.js"></script>

    <!-- This Does Something -->
    <script src="App/dinoegg.js"></script>
  </body>
</html><|MERGE_RESOLUTION|>--- conflicted
+++ resolved
@@ -180,15 +180,11 @@
           <div class="label" id="t-variable-label">
             <div class="string">t=</div>
           </div>
-<<<<<<< HEAD
-          <input type="range" id="t-variable-slider" />
-=======
           <input
             value="0"
             type="range"
             id="t-variable-slider"
           />
->>>>>>> 2e5ab485
         </div>
         <div class="envelope" id="expression-envelope" disabled="false">
           <div class="label" id="variable-label">
