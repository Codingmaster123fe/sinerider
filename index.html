<!DOCTYPE html>
<html>
  <head>
    <meta charset="utf-8" />
    <meta name="viewport" content="width=device-width" />

    <title>SineRider</title>

    <link rel="apple-touch-icon" sizes="180x180" href="/apple-touch-icon.png" />
    <link rel="icon" type="image/png" sizes="32x32" href="/favicon-32x32.png" />
    <link rel="icon" type="image/png" sizes="16x16" href="/favicon-16x16.png" />
    <link rel="mask-icon" href="/safari-pinned-tab.svg" color="#5bbad5" />
    <meta name="msapplication-TileColor" content="#da532c" />
    <meta name="theme-color" content="#ffffff" />
    <meta
      name="description"
      content="A beautiful game about love, math, and graphing, built by teenagers at Hack Club and fully open-source! Coming soon in 2023."
    />
    <meta
      name="keywords"
      content="games, math, graphing, art, game design, love, sinerider"
    />

    <!-- Open Graph / Facebook -->
    <meta property="og:type" content="website" />
    <meta property="og:url" content="https://sinerider.com/" />
    <meta property="og:title" content="SineRider" />
    <meta
      property="og:description"
      content="A beautiful game about love, math, and graphing, built by teenagers at Hack Club and fully open-source! Coming soon in 2023."
    />
    <meta property="og:image" content="https://sinerider.com/sr_logo.png" />
    <meta property="og:image:width" content="1200" />
    <meta property="og:image:height" content="630" />

    <!-- Twitter -->
    <meta property="twitter:card" content="summary_large_image" />
    <meta property="twitter:url" content="https://sinerider.com/" />
    <meta property="twitter:title" content="SineRider" />
    <meta
      property="twitter:description"
      content="A beautiful game about love, math, and graphing, built by teenagers at Hack Club and fully open-source! Coming soon in 2023."
    />
    <meta
      property="twitter:image"
      content="https://sinerider.com/sr_logo.png"
    />

    <link rel="preconnect" href="https://fonts.gstatic.com" />
    <link
      href="https://fonts.googleapis.com/css2?family=Patrick+Hand&family=Roboto&family=Roboto+Mono&display=swap"
      rel="stylesheet"
    />
    <link
      href="https://fonts.googleapis.com/css2?family=Edu+QLD+Beginner&display=swap"
      rel="stylesheet"
    />

    <link href="App/style.css" rel="stylesheet" type="text/css" />
    <meta
      name="viewport"
      content="width=device-width, initial-scale=1, minimum-scale=1, maximum-scale=1"
    />

    <!-- Global site tag (gtag.js) - Google Analytics -->
    <script
      async
      src="https://www.googletagmanager.com/gtag/js?id=G-SLDEWZQ8N1"
    ></script>
    <script>
      window.dataLayer = window.dataLayer || []
      function gtag() {
        dataLayer.push(arguments)
      }
      gtag('js', new Date())

      gtag('config', 'G-SLDEWZQ8N1')
    </script>
  </head>
  <body>
    <img
      src="Assets/Images/error.png"
      style="display: none"
      id="error-sprite"
    />

    <div class="bubblets"></div>

    <canvas id="canvas"></canvas>

    <div class="variables floating bar" id="variables-bar" hide="true">
      <div class="string" id="time-string">t=0</div>
    </div>

    <div class="bar floating top" id="top-bar" hide="false">
      <div
        id="volume-slider-box"
        class="tooltip-e tooltip"
        data-tooltip="Volume"
      >
        <div class="">🔊</div>
        <input id="volume-slider" type="range" orient="horizontal" />
      </div>
      <!-- when i move this it doesn't allow me to click on puzzles -->
      <!-- <div class="try-again-button">
        <button id="try-again" type="button">Try Again</button>
      </div> -->

      <div class="bar editor-bar" id="editor-spawner" hide="true">
        <div id="editor-spawner-fixed" class="button string">
          Add fixed goal
        </div>
        <div id="editor-spawner-dynamic" class="button string">
          Add dynamic goal
        </div>
        <div id="editor-spawner-path" class="button string">Add path goal</div>
      </div>
      <div class="bar editor-bar" id="editor-inspector" hide="true">
        <div class="label" id="order-label">
          <div class="string">Order</div>
        </div>
        <input id="editor-order-input" maxlength="1" />
        <div class="label" id="position-label">
          <div class="string">Position</div>
        </div>
        <div id="editor-position">
          <input id="editor-x-input" type="number" placeholder="X" />
          <input id="editor-y-input" type="number" placeholder="Y" />
        </div>
        <div class="label" id="timer-label">
          <div class="string">Timer</div>
        </div>
        <input id="editor-timer-input" min="0" />
        <div id="editor-inspector-delete" class="button string">X</div>
        <!-- TODO: Add path goal -->
      </div>
      
    </div>
    <div id="completion-time" hide="true"></div>
    <div id="dotted-math-container">
      <div class="button" id="dotted-math-button">
        <div class="string">📝 Hint!</div>
      </div>
      <div id="dotted-math-field-static"></div>
      <div id="dotted-slider-box">
        <input
          id="dotted-slider"
          type="range"
          orient="vertical"
          hidden="true"
        />
      </div>
    </div>

    <div class="bar menu" id="menu-bar" hide="false">
      <div class="button" id="edit-button" hide="true">
        <div class="string">Edit</div>
      </div>

      <input class="text" id="level-text" type="text" />

      <div class="button" id="level-button">
        <div class="string"></div>
      </div>

      <!--<div class='button' id='reset-button'>-->
      <!--  <div class='string'>Reset</div>-->
      <!--</div>-->
    </div>
    
    <div class="bar floating controls" id="controls-bar"> 
      <div id="time-slider-container" class="tooltip controls" data-tooltip="Time Slider">
        <input type="range" id="time-slider" value="0" min="0" max="100" step="1"  orient="horizontal">
      </div>
<<<<<<< HEAD
      <div class="bar floating controls" id="expression-envelope" disabled="false">
        <div id="junction" class="controls"></div>
        <div class="label" id="variable-label">
          <div class="string">Y=</div>
        </div>
  
        <div id="math-field"></div>
  
        <div id="math-field-static"></div>

        <div class="button reset-button" id="try-again-button" hide="true">
          <div class="string">Try Again</div>
        </div>
        <div class="button tooltip" id="reset-button" data-tooltip="Reset">
          <div class="string">↺</div>
        </div>
        <div class="button" id="navigator-button">
          <div class="string">🌎</div>
        </div>
        
      </div>
=======

      <div id="math-editor-container">
        <div id="t-variable-container" hide="true">
          <div class="label" id="t-variable-label">
            <div class="string">t=</div>
          </div>
          <input
            type="range"
            id="t-variable-slider"
          />
        </div>
        <div class="envelope" id="expression-envelope" disabled="false">
          <div class="label" id="variable-label">
            <div class="string">Y=</div>
          </div>

          <div id="math-field"></div>

          <div id="math-field-static"></div>
        </div>
      </div>


      <input class="text" id="expression-text" type="text" hide="true" />
>>>>>>> 85422742

      
      <div class="button bar floating controls" id="run-button" hide="false">
        <div class="string">GO</div>
      </div>
  
      <div class="button reset-button bar floating controls" id="stop-button" hide="true">
        <div class="string">STOP</div>
      </div>
  
      
        
  
        
  
        <input class="text" id="expression-text" type="text" hide="true" />
  
        
      </div>
    </div>
    

    <div class="bar message" id="message-bar" hide="true">
      <div class="string">MESSAGE</div>
    </div>

    <div class="bar victory floating" id="victory-bar" hide="true">
      <div class="envelope" id="victory-envelope">
        <div class="label" id="victory-label">
          <div class="string">
            <!-- critical issue with plurality -->
            <h3 id="victory-text">Victory!</h3>
            <span id="time-taken"></span> seconds, <div id="hovertext" data-hover="The shorter the expression, the higher you score!"><span
              id="character-count"></span> characters</div>
          </div>
        </div>
      
        <div class="button" id="next-button">
          <div class="string">NEXT</div>
        </div>
      </div>
    </div>

    <div class="bar floating navigator" id="navigator-floating-bar" hide="true">
      <div class="button" id="show-all-button" hide="false">
        <div class="string">SHOW ALL</div>
      </div>
    </div>

    <div class="veil" id="veil" hide="true"></div>

    <div id="lvl-debug-info" hide="true">
      <div class="grid">
        <div class="string debugtitle">Level name:</div>
        <div class="string debuginfo" id="lvl_name_str">N/A</div>
        <div class="string debugtitle">Level nick:</div>
        <div class="string debuginfo" id="lvl_nick_str">N/A</div>
      </div>
      <div class="button" id="button-hide-level-info" hide="true">
        <div class="string">X</div>
      </div>
    </div>

    <div class="loading veil" id="loading-veil" hide="false">
      <div class="string" id="loading-remarks">
        <p>
          To load a level from a previous session click the ⛰️ button and then
          SHOW ALL.
        </p>
      </div>
      <div id="flag">
        <a href="https://github.com/hackclub">
          <img class="hackclub-logo" src="Assets/Images/hc_logo.png" />
        </a>
      </div>
      <div class="string" id="loading-string"></div>
    </div>
    
    <!-- Load External Libraries -->
    <script src="https://cdnjs.cloudflare.com/ajax/libs/howler/2.2.1/howler.min.js"></script>
    <!-- <script src="https://cdnjs.cloudflare.com/ajax/libs/lodash.js/4.17.20/lodash.min.js"></script> -->
    <script src="https://cdnjs.cloudflare.com/ajax/libs/lodash.js/4.17.20/lodash.js"></script>
    <script src="https://cdnjs.cloudflare.com/ajax/libs/mathjs/7.3.0/math.min.js"></script>
    <script src="https://cdnjs.cloudflare.com/ajax/libs/jquery/3.5.1/jquery.min.js"></script>
    <script src="https://cdnjs.cloudflare.com/ajax/libs/mathquill/0.9.1/mathquill.min.js"></script>

    <script src="Libraries/lz-string.min.js"></script>

    <link rel="stylesheet" href="Libraries/mathquill.css" />
    <script src="Libraries/mathquill.min.js"></script>
    <script>
      var MQ = MathQuill.getInterface(2)
    </script>

    <!-- Load Extension Methods -->
    <script src="Libraries/GLUtils.js"></script>
    <script src="Libraries/extensions.js"></script>
    <script src="Libraries/preprocessMathQuill.js"></script>

    <!-- Load Structs -->
    <script src="Types/Structs/EntityGroup.js"></script>
    <script src="Types/Structs/Editor.js"></script>
    <script src="Types/Structs/PlayerStorage.js"></script>
    <script src="Types/Structs/Test.js"></script>
    <script src="Types/Structs/Vector2.js"></script>
    <script src="Types/Structs/Bounds.js"></script>
    <script src="Types/Structs/Shape.js"></script>
    <script src="Types/Structs/Circle.js"></script>
    <script src="Types/Structs/Rect.js"></script>
    <script src="Types/Structs/Color.js"></script>
    <script src="Types/Structs/CameraState.js"></script>

    <!-- Color Palette -->
    <script src="App/colors.js"></script>

    <!-- Load Basic Types -->
    <script src="Types/Assets.js"></script>
    <script src="Types/Engine.js"></script>
    <script src="Types/Sampler.js"></script>
    <script src="Types/InterFrameSampler.js"></script>
    <script src="Types/BufferSampler.js"></script>
    <script src="Types/Transform.js"></script>
    <script src="Types/Screen.js"></script>
    <script src="Types/Rigidbody.js"></script>
    <script src="Types/Clickable.js"></script>
    <script src="Types/ClickableContext.js"></script>
    <script src="Types/VolcanoQuad.js"></script>
    <script src="Types/LavaQuad.js"></script>
    <script src="Types/WaterQuad.js"></script>
    <script src="Types/SunsetQuad.js"></script>
    <script src="Types/VolcanoSunsetQuad.js"></script>

    <!-- Load Components -->
    <script src="Types/Entities/Directors/Director.js"></script>
    <script src="Types/Entities/Directors/TrackingDirector.js"></script>
    <script src="Types/Entities/Directors/WaypointDirector.js"></script>
    <script src="Types/Entities/Directors/LerpDirector.js"></script>
    <!--<script src='Types/Entities/Directors/DragDirector.js'></script>-->

    <!-- Load Entities -->
    <script src="Types/Entities/HintGraph.js"></script>
    <script src="Types/Entities/Sound.js"></script>
    <script src="Types/Entities/ScreenBuffer.js"></script>
    <script src="Types/Entities/Water.js"></script>
    <script src="Types/Entities/ConstantLakeShader.js"></script>
    <script src="Types/Entities/VolcanoShader.js"></script>
    <script src="Types/Entities/PostProcessing.js"></script>
    <script src="Types/Entities/VolcanoSunsetShader.js"></script>
    <script src="Types/Entities/Entity.js"></script>
    <script src="Types/Entities/World.js"></script>
    <script src="Types/Entities/Level.js"></script>
    <script src="Types/Entities/Navigator.js"></script>
    <script src="Types/Entities/Camera.js"></script>
    <script src="Types/Entities/Axes.js"></script>
    <script src="Types/Entities/Gridlines.js"></script>
    <script src="Types/Entities/Sprite.js"></script>
    <script src="Types/Entities/Goals/Goal.js"></script>
    <script src="Types/Entities/Goals/PathGoal.js"></script>
    <script src="Types/Entities/Goals/DynamicGoal.js"></script>
    <script src="Types/Entities/Goals/FixedGoal.js"></script>
    <script src="Types/Entities/Trail.js"></script>
    <script src="Types/Entities/Text.js"></script>
    <script src="Types/Entities/Speech.js"></script>
    <script src="Types/Entities/Arrow.js"></script>
    <script src="Types/Entities/Graph.js"></script>
    <script src="Types/Entities/Sledder.js"></script>
    <script src="Types/Entities/Walker.js"></script>
    <script src="Types/Entities/LavaMonster.js"></script>
    <script src="Types/Entities/LevelBubble.js"></script>
    <script src="Types/Entities/Tip.js"></script>
    <script src="Types/Entities/CoordinateBox.js"></script>
    <script src="Types/Entities/Clouds.js"></script>
    <script src="Types/Entities/Sky.js"></script>
    <script src="Types/Entities/Snow.js"></script>

    <!-- Load World Data -->
    <script src="App/biomes.js"></script>
    <script src="App/layers.js"></script>
    <script src="App/Levels/desert.js"></script>
    <script src="App/Levels/constantLake.js"></script>
    <script src="App/Levels/volcano.js"></script>
    <script src="App/Levels/editor.js"></script>
    <script src="App/Levels/slope.js"></script>
    <script src="App/Levels/parabola.js"></script>
    <script src="App/Levels/wave.js"></script>
    <script src="App/Levels/logistic.js"></script>
    <script src="App/Levels/time.js"></script>
    <script src="App/Levels/ooo.js"></script>
    <script src="App/Levels/convergence.js"></script>
    <script src="App/Levels/swamp.js"></script>
    <script src="App/Levels/credits.js"></script>
    <script src="App/eden.js"></script>


    <!-- Start the Engine -->
    <script src="App/main.js"></script>
  </body>
</html><|MERGE_RESOLUTION|>--- conflicted
+++ resolved
@@ -172,7 +172,6 @@
       <div id="time-slider-container" class="tooltip controls" data-tooltip="Time Slider">
         <input type="range" id="time-slider" value="0" min="0" max="100" step="1"  orient="horizontal">
       </div>
-<<<<<<< HEAD
       <div class="bar floating controls" id="expression-envelope" disabled="false">
         <div id="junction" class="controls"></div>
         <div class="label" id="variable-label">
@@ -194,32 +193,6 @@
         </div>
         
       </div>
-=======
-
-      <div id="math-editor-container">
-        <div id="t-variable-container" hide="true">
-          <div class="label" id="t-variable-label">
-            <div class="string">t=</div>
-          </div>
-          <input
-            type="range"
-            id="t-variable-slider"
-          />
-        </div>
-        <div class="envelope" id="expression-envelope" disabled="false">
-          <div class="label" id="variable-label">
-            <div class="string">Y=</div>
-          </div>
-
-          <div id="math-field"></div>
-
-          <div id="math-field-static"></div>
-        </div>
-      </div>
-
-
-      <input class="text" id="expression-text" type="text" hide="true" />
->>>>>>> 85422742
 
       
       <div class="button bar floating controls" id="run-button" hide="false">
@@ -230,14 +203,7 @@
         <div class="string">STOP</div>
       </div>
   
-      
-        
-  
-        
-  
         <input class="text" id="expression-text" type="text" hide="true" />
-  
-        
       </div>
     </div>
     
